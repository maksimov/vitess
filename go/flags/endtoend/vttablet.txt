Usage of vttablet:
<<<<<<< HEAD
      --allowed_tablet_types TabletTypeList                              Specifies the tablet types this vtgate is allowed to route queries to
      --alsologtostderr                                                  log to standard error as well as files
      --app_idle_timeout duration                                        Idle timeout for app connections (default 1m0s)
      --app_pool_size int                                                Size of the connection pool for app connections (default 40)
      --azblob_backup_account_key_file string                            Path to a file containing the Azure Storage account key; if this flag is unset, the environment variable VT_AZBLOB_ACCOUNT_KEY will be used as the key itself (NOT a file path)
      --azblob_backup_account_name string                                Azure Storage Account name for backups; if this flag is unset, the environment variable VT_AZBLOB_ACCOUNT_NAME will be used
      --azblob_backup_container_name string                              Azure Blob Container Name
      --azblob_backup_parallelism int                                    Azure Blob operation parallelism (requires extra memory when increased) (default 1)
      --azblob_backup_storage_root string                                Root prefix for all backup-related Azure Blobs; this should exclude both initial and trailing '/' (e.g. just 'a/b' not '/a/b/')
      --backup_engine_implementation string                              Specifies which implementation to use for creating new backups (builtin or xtrabackup). Restores will always be done with whichever engine created a given backup. (default "builtin")
      --backup_storage_block_size int                                    if backup_storage_compress is true, backup_storage_block_size sets the byte size for each block while compressing (default is 250000). (default 250000)
      --backup_storage_compress                                          if set, the backup files will be compressed (default is true). Set to false for instance if a backup_storage_hook is specified and it compresses the data. (default true)
      --backup_storage_hook string                                       if set, we send the contents of the backup files through this hook.
      --backup_storage_implementation string                             which implementation to use for the backup storage feature
      --backup_storage_number_blocks int                                 if backup_storage_compress is true, backup_storage_number_blocks sets the number of blocks that can be processed, at once, before the writer blocks, during compression (default is 2). It should be equal to the number of CPUs available for compression (default 2)
      --binlog_host string                                               PITR restore parameter: hostname/IP of binlog server.
      --binlog_password string                                           PITR restore parameter: password of binlog server.
      --binlog_player_grpc_ca string                                     the server ca to use to validate servers when connecting
      --binlog_player_grpc_cert string                                   the cert to use to connect
      --binlog_player_grpc_crl string                                    the server crl to use to validate server certificates when connecting
      --binlog_player_grpc_key string                                    the key to use to connect
      --binlog_player_grpc_server_name string                            the server name to use to validate server certificate
      --binlog_player_protocol string                                    the protocol to download binlogs from a vttablet (default "grpc")
      --binlog_port int                                                  PITR restore parameter: port of binlog server.
      --binlog_ssl_ca string                                             PITR restore parameter: Filename containing TLS CA certificate to verify binlog server TLS certificate against.
      --binlog_ssl_cert string                                           PITR restore parameter: Filename containing mTLS client certificate to present to binlog server as authentication.
      --binlog_ssl_key string                                            PITR restore parameter: Filename containing mTLS client private key for use in binlog server authentication.
      --binlog_ssl_server_name string                                    PITR restore parameter: TLS server name (common name) to verify against for the binlog server we are connecting to (If not set: use the hostname or IP supplied in -binlog_host).
      --binlog_user string                                               PITR restore parameter: username of binlog server.
      --builtin-compressor string                                        builtin compressor engine to use (default "pgzip")
      --builtin-decompressor string                                      builtin decompressor engine to use (default "auto")
      --builtinbackup_mysqld_timeout duration                            how long to wait for mysqld to shutdown at the start of the backup (default 10m0s)
      --builtinbackup_progress duration                                  how often to send progress updates when backing up large files (default 5s)
      --catch-sigpipe                                                    catch and ignore SIGPIPE on stdout and stderr if specified
      --ceph_backup_storage_config string                                Path to JSON config file for ceph backup storage (default "ceph_backup_config.json")
      --client-found-rows-pool-size int                                  DEPRECATED: queryserver-config-transaction-cap will be used instead.
      --compression-level int                                            what level to pass to the compressor (default 1)
      --consul_auth_static_file string                                   JSON File to read the topos/tokens from.
      --cpu_profile string                                               deprecated: use '-pprof=cpu' instead
      --datadog-agent-host string                                        host to send spans to. if empty, no tracing will be done
      --datadog-agent-port string                                        port to send spans to. if empty, no tracing will be done
      --db-config-allprivs-charset string                                deprecated: use db_charset (default "utf8mb4")
      --db-config-allprivs-flags uint                                    deprecated: use db_flags
      --db-config-allprivs-flavor string                                 deprecated: use db_flavor
      --db-config-allprivs-host string                                   deprecated: use db_host
      --db-config-allprivs-pass string                                   db allprivs deprecated: use db_allprivs_password
      --db-config-allprivs-port int                                      deprecated: use db_port
      --db-config-allprivs-server_name string                            deprecated: use db_server_name
      --db-config-allprivs-ssl-ca string                                 deprecated: use db_ssl_ca
      --db-config-allprivs-ssl-ca-path string                            deprecated: use db_ssl_ca_path
      --db-config-allprivs-ssl-cert string                               deprecated: use db_ssl_cert
      --db-config-allprivs-ssl-key string                                deprecated: use db_ssl_key
      --db-config-allprivs-uname string                                  deprecated: use db_allprivs_user (default "vt_allprivs")
      --db-config-allprivs-unixsocket string                             deprecated: use db_socket
      --db-config-app-charset string                                     deprecated: use db_charset (default "utf8mb4")
      --db-config-app-flags uint                                         deprecated: use db_flags
      --db-config-app-flavor string                                      deprecated: use db_flavor
      --db-config-app-host string                                        deprecated: use db_host
      --db-config-app-pass string                                        db app deprecated: use db_app_password
      --db-config-app-port int                                           deprecated: use db_port
      --db-config-app-server_name string                                 deprecated: use db_server_name
      --db-config-app-ssl-ca string                                      deprecated: use db_ssl_ca
      --db-config-app-ssl-ca-path string                                 deprecated: use db_ssl_ca_path
      --db-config-app-ssl-cert string                                    deprecated: use db_ssl_cert
      --db-config-app-ssl-key string                                     deprecated: use db_ssl_key
      --db-config-app-uname string                                       deprecated: use db_app_user (default "vt_app")
      --db-config-app-unixsocket string                                  deprecated: use db_socket
      --db-config-appdebug-charset string                                deprecated: use db_charset (default "utf8mb4")
      --db-config-appdebug-flags uint                                    deprecated: use db_flags
      --db-config-appdebug-flavor string                                 deprecated: use db_flavor
      --db-config-appdebug-host string                                   deprecated: use db_host
      --db-config-appdebug-pass string                                   db appdebug deprecated: use db_appdebug_password
      --db-config-appdebug-port int                                      deprecated: use db_port
      --db-config-appdebug-server_name string                            deprecated: use db_server_name
      --db-config-appdebug-ssl-ca string                                 deprecated: use db_ssl_ca
      --db-config-appdebug-ssl-ca-path string                            deprecated: use db_ssl_ca_path
      --db-config-appdebug-ssl-cert string                               deprecated: use db_ssl_cert
      --db-config-appdebug-ssl-key string                                deprecated: use db_ssl_key
      --db-config-appdebug-uname string                                  deprecated: use db_appdebug_user (default "vt_appdebug")
      --db-config-appdebug-unixsocket string                             deprecated: use db_socket
      --db-config-dba-charset string                                     deprecated: use db_charset (default "utf8mb4")
      --db-config-dba-flags uint                                         deprecated: use db_flags
      --db-config-dba-flavor string                                      deprecated: use db_flavor
      --db-config-dba-host string                                        deprecated: use db_host
      --db-config-dba-pass string                                        db dba deprecated: use db_dba_password
      --db-config-dba-port int                                           deprecated: use db_port
      --db-config-dba-server_name string                                 deprecated: use db_server_name
      --db-config-dba-ssl-ca string                                      deprecated: use db_ssl_ca
      --db-config-dba-ssl-ca-path string                                 deprecated: use db_ssl_ca_path
      --db-config-dba-ssl-cert string                                    deprecated: use db_ssl_cert
      --db-config-dba-ssl-key string                                     deprecated: use db_ssl_key
      --db-config-dba-uname string                                       deprecated: use db_dba_user (default "vt_dba")
      --db-config-dba-unixsocket string                                  deprecated: use db_socket
      --db-config-erepl-charset string                                   deprecated: use db_charset (default "utf8mb4")
      --db-config-erepl-dbname string                                    deprecated: dbname does not need to be explicitly configured
      --db-config-erepl-flags uint                                       deprecated: use db_flags
      --db-config-erepl-flavor string                                    deprecated: use db_flavor
      --db-config-erepl-host string                                      deprecated: use db_host
      --db-config-erepl-pass string                                      db erepl deprecated: use db_erepl_password
      --db-config-erepl-port int                                         deprecated: use db_port
      --db-config-erepl-server_name string                               deprecated: use db_server_name
      --db-config-erepl-ssl-ca string                                    deprecated: use db_ssl_ca
      --db-config-erepl-ssl-ca-path string                               deprecated: use db_ssl_ca_path
      --db-config-erepl-ssl-cert string                                  deprecated: use db_ssl_cert
      --db-config-erepl-ssl-key string                                   deprecated: use db_ssl_key
      --db-config-erepl-uname string                                     deprecated: use db_erepl_user (default "vt_erepl")
      --db-config-erepl-unixsocket string                                deprecated: use db_socket
      --db-config-filtered-charset string                                deprecated: use db_charset (default "utf8mb4")
      --db-config-filtered-flags uint                                    deprecated: use db_flags
      --db-config-filtered-flavor string                                 deprecated: use db_flavor
      --db-config-filtered-host string                                   deprecated: use db_host
      --db-config-filtered-pass string                                   db filtered deprecated: use db_filtered_password
      --db-config-filtered-port int                                      deprecated: use db_port
      --db-config-filtered-server_name string                            deprecated: use db_server_name
      --db-config-filtered-ssl-ca string                                 deprecated: use db_ssl_ca
      --db-config-filtered-ssl-ca-path string                            deprecated: use db_ssl_ca_path
      --db-config-filtered-ssl-cert string                               deprecated: use db_ssl_cert
      --db-config-filtered-ssl-key string                                deprecated: use db_ssl_key
      --db-config-filtered-uname string                                  deprecated: use db_filtered_user (default "vt_filtered")
      --db-config-filtered-unixsocket string                             deprecated: use db_socket
      --db-config-repl-charset string                                    deprecated: use db_charset (default "utf8mb4")
      --db-config-repl-flags uint                                        deprecated: use db_flags
      --db-config-repl-flavor string                                     deprecated: use db_flavor
      --db-config-repl-host string                                       deprecated: use db_host
      --db-config-repl-pass string                                       db repl deprecated: use db_repl_password
      --db-config-repl-port int                                          deprecated: use db_port
      --db-config-repl-server_name string                                deprecated: use db_server_name
      --db-config-repl-ssl-ca string                                     deprecated: use db_ssl_ca
      --db-config-repl-ssl-ca-path string                                deprecated: use db_ssl_ca_path
      --db-config-repl-ssl-cert string                                   deprecated: use db_ssl_cert
      --db-config-repl-ssl-key string                                    deprecated: use db_ssl_key
      --db-config-repl-uname string                                      deprecated: use db_repl_user (default "vt_repl")
      --db-config-repl-unixsocket string                                 deprecated: use db_socket
      --db-credentials-file string                                       db credentials file; send SIGHUP to reload this file
      --db-credentials-server string                                     db credentials server type ('file' - file implementation; 'vault' - HashiCorp Vault implementation) (default "file")
      --db-credentials-vault-addr string                                 URL to Vault server
      --db-credentials-vault-path string                                 Vault path to credentials JSON blob, e.g.: secret/data/prod/dbcreds
      --db-credentials-vault-role-mountpoint string                      Vault AppRole mountpoint; can also be passed using VAULT_MOUNTPOINT environment variable (default "approle")
      --db-credentials-vault-role-secretidfile string                    Path to file containing Vault AppRole secret_id; can also be passed using VAULT_SECRETID environment variable
      --db-credentials-vault-roleid string                               Vault AppRole id; can also be passed using VAULT_ROLEID environment variable
      --db-credentials-vault-timeout duration                            Timeout for vault API operations (default 10s)
      --db-credentials-vault-tls-ca string                               Path to CA PEM for validating Vault server certificate
      --db-credentials-vault-tokenfile string                            Path to file containing Vault auth token; token can also be passed using VAULT_TOKEN environment variable
      --db-credentials-vault-ttl duration                                How long to cache DB credentials from the Vault server (default 30m0s)
      --db_allprivs_password string                                      db allprivs password
      --db_allprivs_use_ssl                                              Set this flag to false to make the allprivs connection to not use ssl (default true)
      --db_allprivs_user string                                          db allprivs user userKey (default "vt_allprivs")
      --db_app_password string                                           db app password
      --db_app_use_ssl                                                   Set this flag to false to make the app connection to not use ssl (default true)
      --db_app_user string                                               db app user userKey (default "vt_app")
      --db_appdebug_password string                                      db appdebug password
      --db_appdebug_use_ssl                                              Set this flag to false to make the appdebug connection to not use ssl (default true)
      --db_appdebug_user string                                          db appdebug user userKey (default "vt_appdebug")
      --db_charset string                                                Character set used for this tablet. (default "utf8mb4")
      --db_conn_query_info                                               enable parsing and processing of QUERY_OK info fields
      --db_connect_timeout_ms int                                        connection timeout to mysqld in milliseconds (0 for no timeout)
      --db_dba_password string                                           db dba password
      --db_dba_use_ssl                                                   Set this flag to false to make the dba connection to not use ssl (default true)
      --db_dba_user string                                               db dba user userKey (default "vt_dba")
      --db_erepl_password string                                         db erepl password
      --db_erepl_use_ssl                                                 Set this flag to false to make the erepl connection to not use ssl (default true)
      --db_erepl_user string                                             db erepl user userKey (default "vt_erepl")
      --db_filtered_password string                                      db filtered password
      --db_filtered_use_ssl                                              Set this flag to false to make the filtered connection to not use ssl (default true)
      --db_filtered_user string                                          db filtered user userKey (default "vt_filtered")
      --db_flags uint                                                    Flag values as defined by MySQL.
      --db_flavor string                                                 Flavor overrid. Valid value is FilePos.
      --db_host string                                                   The host name for the tcp connection.
      --db_port int                                                      tcp port
      --db_repl_password string                                          db repl password
      --db_repl_use_ssl                                                  Set this flag to false to make the repl connection to not use ssl (default true)
      --db_repl_user string                                              db repl user userKey (default "vt_repl")
      --db_server_name string                                            server name of the DB we are connecting to.
      --db_socket string                                                 The unix socket to connect on. If this is specified, host and port will not be used.
      --db_ssl_ca string                                                 connection ssl ca
      --db_ssl_ca_path string                                            connection ssl ca path
      --db_ssl_cert string                                               connection ssl certificate
      --db_ssl_key string                                                connection ssl key
      --db_ssl_mode SslMode                                              SSL mode to connect with. One of disabled, preferred, required, verify_ca & verify_identity.
      --db_tls_min_version string                                        Configures the minimal TLS version negotiated when SSL is enabled. Defaults to TLSv1.2. Options: TLSv1.0, TLSv1.1, TLSv1.2, TLSv1.3.
      --dba_idle_timeout duration                                        Idle timeout for dba connections (default 1m0s)
      --dba_pool_size int                                                Size of the connection pool for dba connections (default 20)
      --degraded_threshold duration                                      replication lag after which a replica is considered degraded (default 30s)
      --disable_active_reparents                                         if set, do not allow active reparents. Use this to protect a cluster using external reparents.
      --discovery_high_replication_lag_minimum_serving duration          the replication lag that is considered too high when applying the min_number_serving_vttablets threshold (default 2h0m0s)
      --discovery_low_replication_lag duration                           the replication lag that is considered low enough to be healthy (default 30s)
      --emit_stats                                                       If set, emit stats to push-based monitoring and stats backends
      --enable-autocommit                                                This flag is deprecated. Autocommit is always allowed. (default true)
      --enable-consolidator                                              Synonym to -enable_consolidator (default true)
      --enable-consolidator-replicas                                     Synonym to -enable_consolidator_replicas
      --enable-lag-throttler                                             Synonym to -enable_lag_throttler
      --enable-per-workload-table-metrics                                If true, query counts and query error metrics include a label that identifies the workload
      --enable-query-plan-field-caching                                  Synonym to -enable_query_plan_field_caching (default true)
      --enable-tx-throttler                                              Synonym to -enable_tx_throttler
      --enable_consolidator                                              This option enables the query consolidator. (default true)
      --enable_consolidator_replicas                                     This option enables the query consolidator only on replicas.
      --enable_hot_row_protection                                        If true, incoming transactions for the same row (range) will be queued and cannot consume all txpool slots.
      --enable_hot_row_protection_dry_run                                If true, hot row protection is not enforced but logs if transactions would have been queued.
      --enable_lag_throttler                                             If true, vttablet will run a throttler service, and will implicitly enable heartbeats
      --enable_query_plan_field_caching                                  This option fetches & caches fields (columns) when storing query plans (default true)
      --enable_replication_reporter                                      Use polling to track replication lag.
      --enable_semi_sync                                                 Enable semi-sync when configuring replication, on primary and replica tablets only (rdonly tablets will not ack).
      --enable_transaction_limit                                         If true, limit on number of transactions open at the same time will be enforced for all users. User trying to open a new transaction after exhausting their limit will receive an error immediately, regardless of whether there are available slots or not.
      --enable_transaction_limit_dry_run                                 If true, limit on number of transactions open at the same time will be tracked for all users, but not enforced.
      --enable_tx_throttler                                              If true replication-lag-based throttling on transactions will be enabled.
      --enforce-tableacl-config                                          if this flag is true, vttablet will fail to start if a valid tableacl config does not exist
      --enforce_strict_trans_tables                                      If true, vttablet requires MySQL to run with STRICT_TRANS_TABLES or STRICT_ALL_TABLES on. It is recommended to not turn this flag off. Otherwise MySQL may alter your supplied values before saving them to the database. (default true)
      --external-compressor string                                       command with arguments to use when compressing a backup
      --external-compressor-extension string                             extension to use when using an external compressor
      --external-decompressor string                                     command with arguments to use when decompressing a backup
      --file_backup_storage_root string                                  root directory for the file backup storage
      --filecustomrules string                                           file based custom rule path
      --filecustomrules_watch                                            set up a watch on the target file and reload query rules when it changes
      --gc_check_interval duration                                       Interval between garbage collection checks (default 1h0m0s)
      --gc_purge_check_interval duration                                 Interval between purge discovery checks (default 1m0s)
      --gcs_backup_storage_bucket string                                 Google Cloud Storage bucket to use for backups
      --gcs_backup_storage_root string                                   root prefix for all backup-related object names
      --gh-ost-path string                                               override default gh-ost binary full path
      --grpc_auth_mode string                                            Which auth plugin implementation to use (eg: static)
      --grpc_auth_mtls_allowed_substrings string                         List of substrings of at least one of the client certificate names (separated by colon).
      --grpc_auth_static_client_creds string                             when using grpc_static_auth in the server, this file provides the credentials to use to authenticate with server
      --grpc_auth_static_password_file string                            JSON File to read the users/passwords from.
      --grpc_ca string                                                   server CA to use for gRPC connections, requires TLS, and enforces client certificate check
      --grpc_cert string                                                 server certificate to use for gRPC connections, requires grpc_key, enables TLS
      --grpc_compression string                                          Which protocol to use for compressing gRPC. Default: nothing. Supported: snappy
      --grpc_crl string                                                  path to a certificate revocation list in PEM format, client certificates will be further verified against this file during TLS handshake
      --grpc_enable_optional_tls                                         enable optional TLS mode when a server accepts both TLS and plain-text connections on the same port
      --grpc_enable_tracing                                              Enable GRPC tracing
      --grpc_initial_conn_window_size int                                gRPC initial connection window size
      --grpc_initial_window_size int                                     gRPC initial window size
      --grpc_keepalive_time duration                                     After a duration of this time, if the client doesn't see any activity, it pings the server to see if the transport is still alive. (default 10s)
      --grpc_keepalive_timeout duration                                  After having pinged for keepalive check, the client waits for a duration of Timeout and if no activity is seen even after that the connection is closed. (default 10s)
      --grpc_key string                                                  server private key to use for gRPC connections, requires grpc_cert, enables TLS
      --grpc_max_connection_age duration                                 Maximum age of a client connection before GoAway is sent. (default 2562047h47m16.854775807s)
      --grpc_max_connection_age_grace duration                           Additional grace period after grpc_max_connection_age, after which connections are forcibly closed. (default 2562047h47m16.854775807s)
      --grpc_max_message_size int                                        Maximum allowed RPC message size. Larger messages will be rejected by gRPC with the error 'exceeding the max size'. (default 16777216)
      --grpc_port int                                                    Port to listen on for gRPC calls
      --grpc_prometheus                                                  Enable gRPC monitoring with Prometheus
      --grpc_server_ca string                                            path to server CA in PEM format, which will be combine with server cert, return full certificate chain to clients
      --grpc_server_initial_conn_window_size int                         gRPC server initial connection window size
      --grpc_server_initial_window_size int                              gRPC server initial window size
      --grpc_server_keepalive_enforcement_policy_min_time duration       gRPC server minimum keepalive time (default 10s)
      --grpc_server_keepalive_enforcement_policy_permit_without_stream   gRPC server permit client keepalive pings even when there are no active streams (RPCs)
      --health_check_interval duration                                   Interval between health checks (default 20s)
      --heartbeat_enable                                                 If true, vttablet records (if master) or checks (if replica) the current time of a replication heartbeat in the table _vt.heartbeat. The result is used to inform the serving state of the vttablet via healthchecks.
      --heartbeat_interval duration                                      How frequently to read and write replication heartbeat. (default 1s)
      --heartbeat_on_demand_duration duration                            If non-zero, heartbeats are only written upon consumer request, and only run for up to given duration following the request. Frequent requests can keep the heartbeat running consistently; when requests are infrequent heartbeat may completely stop between requests (default 0s)
  -h, --help                                                             display usage and exit
      --hot_row_protection_concurrent_transactions int                   Number of concurrent transactions let through to the txpool/MySQL for the same hot row. Should be > 1 to have enough 'ready' transactions in MySQL and benefit from a pipelining effect. (default 5)
      --hot_row_protection_max_global_queue_size int                     Global queue limit across all row (ranges). Useful to prevent that the queue can grow unbounded. (default 1000)
      --hot_row_protection_max_queue_size int                            Maximum number of BeginExecute RPCs which will be queued for the same row (range). (default 20)
      --init_db_name_override string                                     (init parameter) override the name of the db used by vttablet. Without this flag, the db name defaults to vt_<keyspacename>
      --init_keyspace string                                             (init parameter) keyspace to use for this tablet
      --init_populate_metadata                                           (init parameter) populate metadata tables even if restore_from_backup is disabled. If restore_from_backup is enabled, metadata tables are always populated regardless of this flag.
      --init_shard string                                                (init parameter) shard to use for this tablet
      --init_tablet_type string                                          (init parameter) the tablet type to use for this tablet.
      --init_tags StringMap                                              (init parameter) comma separated list of key:value pairs used to tag the tablet
      --init_timeout duration                                            (init parameter) timeout to use for the init phase. (default 1m0s)
      --jaeger-agent-host string                                         host and port to send spans to. if empty, no tracing will be done
      --keep_logs duration                                               keep logs for this long (using ctime) (zero to keep forever) (default 0s)
      --keep_logs_by_mtime duration                                      keep logs for this long (using mtime) (zero to keep forever) (default 0s)
      --keyspaces_to_watch StringList                                    Specifies which keyspaces this vtgate should have access to while routing queries or accessing the vschema
      --lameduck-period duration                                         keep running at least this long after SIGTERM before stopping (default 50ms)
      --legacy_replication_lag_algorithm                                 use the legacy algorithm when selecting the vttablets for serving (default true)
      --lock_tables_timeout duration                                     How long to keep the table locked before timing out (default 1m0s)
      --log_backtrace_at traceLocation                                   when logging hits line file:N, emit a stack trace (default :0)
      --log_dir string                                                   If non-empty, write log files in this directory
      --log_err_stacks                                                   log stack traces for errors
      --log_queries                                                      Enable query logging to syslog.
      --log_queries_to_file string                                       Enable query logging to the specified file
      --log_rotate_max_size uint                                         size in bytes at which logs are rotated (glog.MaxSize) (default 1887436800)
      --logtostderr                                                      log to standard error instead of files
      --master_connect_retry duration                                    Deprecated, use -replication_connect_retry (default 10s)
      --mem-profile-rate int                                             deprecated: use '-pprof=mem' instead (default 524288)
      --migration_check_interval duration                                Interval between migration checks (default 1m0s)
      --min_number_serving_vttablets int                                 the minimum number of vttablets for each replicating tablet_type (e.g. replica, rdonly) that will be continue to be used even with replication lag above discovery_low_replication_lag, but still below discovery_high_replication_lag_minimum_serving (default 2)
      --mutex-profile-fraction int                                       deprecated: use '-pprof=mutex' instead
      --mycnf-file string                                                path to my.cnf, if reading all config params from there
      --mycnf_bin_log_path string                                        mysql binlog path
      --mycnf_data_dir string                                            data directory for mysql
      --mycnf_error_log_path string                                      mysql error log path
      --mycnf_general_log_path string                                    mysql general log path
      --mycnf_innodb_data_home_dir string                                Innodb data home directory
      --mycnf_innodb_log_group_home_dir string                           Innodb log group home directory
      --mycnf_master_info_file string                                    mysql master.info file
      --mycnf_mysql_port int                                             port mysql is listening on
      --mycnf_pid_file string                                            mysql pid file
      --mycnf_relay_log_index_path string                                mysql relay log index path
      --mycnf_relay_log_info_path string                                 mysql relay log info path
      --mycnf_relay_log_path string                                      mysql relay log path
      --mycnf_secure_file_priv string                                    mysql path for loading secure files
      --mycnf_server_id int                                              mysql server id of the server (if specified, mycnf-file will be ignored)
      --mycnf_slow_log_path string                                       mysql slow query log path
      --mycnf_socket_file string                                         mysql socket file
      --mycnf_tmp_dir string                                             mysql tmp directory
      --mysql_auth_server_static_file string                             JSON File to read the users/passwords from.
      --mysql_auth_server_static_string string                           JSON representation of the users/passwords config.
      --mysql_auth_static_reload_interval duration                       Ticker to reload credentials (default 0s)
      --mysql_clientcert_auth_method string                              client-side authentication method to use. Supported values: mysql_clear_password, dialog. (default "mysql_clear_password")
      --mysql_server_flush_delay duration                                Delay after which buffered response will be flushed to the client. (default 100ms)
      --mysql_server_version string                                      MySQL server version to advertise.
      --mysqlctl_client_protocol string                                  the protocol to use to talk to the mysqlctl server (default "grpc")
      --mysqlctl_mycnf_template string                                   template file to use for generating the my.cnf file during server init
      --mysqlctl_socket string                                           socket file to use for remote mysqlctl actions (empty for local actions)
      --onclose_timeout duration                                         wait no more than this for OnClose handlers before stopping (default 1ns)
      --onterm_timeout duration                                          wait no more than this for OnTermSync handlers before stopping (default 10s)
      --opentsdb_uri string                                              URI of opentsdb /api/put method
      --orc_api_password string                                          (Optional) Basic auth password to authenticate with Orchestrator's HTTP API.
      --orc_api_url string                                               Address of Orchestrator's HTTP API (e.g. http://host:port/api/). Leave empty to disable Orchestrator integration.
      --orc_api_user string                                              (Optional) Basic auth username to authenticate with Orchestrator's HTTP API. Leave empty to disable basic auth.
      --orc_discover_interval duration                                   How often to ping Orchestrator's HTTP API endpoint to tell it we exist. 0 means never. (default 0s)
      --orc_timeout duration                                             Timeout for calls to Orchestrator's HTTP API (default 30s)
      --pid_file string                                                  If set, the process will write its pid to the named file, and delete it on graceful shutdown.
      --pitr_gtid_lookup_timeout duration                                PITR restore parameter: timeout for fetching gtid from timestamp. (default 1m0s)
      --pool-name-prefix string                                          Deprecated
      --pool_hostname_resolve_interval duration                          if set force an update to all hostnames and reconnect if changed, defaults to 0 (disabled) (default 0s)
      --port int                                                         port for the server
      --pprof string                                                     enable profiling
      --pt-osc-path string                                               override default pt-online-schema-change binary full path
      --publish_retry_interval duration                                  how long vttablet waits to retry publishing the tablet record (default 30s)
      --purge_logs_interval duration                                     how often try to remove old logs (default 1h0m0s)
      --query-log-stream-handler string                                  URL handler for streaming queries log (default "/debug/querylog")
      --querylog-filter-tag string                                       string that must be present in the query for it to be logged; if using a value as the tag, you need to disable query normalization
      --querylog-format string                                           format for query logs ("text" or "json") (default "text")
      --querylog-row-threshold uint                                      Number of rows a query has to return or affect before being logged; not useful for streaming queries. 0 means all queries will be logged.
      --queryserver-config-acl-exempt-acl string                         an acl that exempt from table acl checking (this acl is free to access any vitess tables).
      --queryserver-config-allowunsafe-dmls                              deprecated
      --queryserver-config-annotate-queries                              prefix queries to MySQL backend with comment indicating vtgate principal (user) and target tablet type
      --queryserver-config-enable-table-acl-dry-run                      If this flag is enabled, tabletserver will emit monitoring metrics and let the request pass regardless of table acl check results
      --queryserver-config-idle-timeout float                            query server idle timeout (in seconds), vttablet manages various mysql connection pools. This config means if a connection has not been used in given idle timeout, this connection will be removed from pool. This effectively manages number of connection objects and optimize the pool performance. (default 1800)
      --queryserver-config-max-dml-rows int                              query server max dml rows per statement, maximum number of rows allowed to return at a time for an update or delete with either 1) an equality where clauses on primary keys, or 2) a subselect statement. For update and delete statements in above two categories, vttablet will split the original query into multiple small queries based on this configuration value. 
      --queryserver-config-max-result-size int                           query server max result size, maximum number of rows allowed to return from vttablet for non-streaming queries. (default 10000)
      --queryserver-config-message-conn-pool-prefill-parallelism int     DEPRECATED: Unused.
      --queryserver-config-message-conn-pool-size int                    DEPRECATED
      --queryserver-config-message-postpone-cap int                      query server message postpone cap is the maximum number of messages that can be postponed at any given time. Set this number to substantially lower than transaction cap, so that the transaction pool isn't exhausted by the message subsystem. (default 4)
      --queryserver-config-passthrough-dmls                              query server pass through all dml statements without rewriting
      --queryserver-config-pool-prefill-parallelism int                  query server read pool prefill parallelism, a non-zero value will prefill the pool using the specified parallism.
      --queryserver-config-pool-size int                                 query server read pool size, connection pool is used by regular queries (non streaming, not in a transaction) (default 16)
      --queryserver-config-query-cache-lfu                               query server cache algorithm. when set to true, a new cache algorithm based on a TinyLFU admission policy will be used to improve cache behavior and prevent pollution from sparse queries (default true)
      --queryserver-config-query-cache-memory int                        query server query cache size in bytes, maximum amount of memory to be used for caching. vttablet analyzes every incoming query and generate a query plan, these plans are being cached in a lru cache. This config controls the capacity of the lru cache. (default 33554432)
      --queryserver-config-query-cache-size int                          query server query cache size, maximum number of queries to be cached. vttablet analyzes every incoming query and generate a query plan, these plans are being cached in a lru cache. This config controls the capacity of the lru cache. (default 5000)
      --queryserver-config-query-pool-timeout float                      query server query pool timeout (in seconds), it is how long vttablet waits for a connection from the query pool. If set to 0 (default) then the overall query timeout is used instead.
      --queryserver-config-query-pool-waiter-cap int                     query server query pool waiter limit, this is the maximum number of queries that can be queued waiting to get a connection (default 5000)
      --queryserver-config-query-timeout float                           query server query timeout (in seconds), this is the query timeout in vttablet side. If a query takes more than this timeout, it will be killed. (default 30)
      --queryserver-config-schema-change-signal                          query server schema signal, will signal connected vtgates that schema has changed whenever this is detected. VTGates will need to have -schema_change_signal enabled for this to work (default true)
      --queryserver-config-schema-change-signal-interval float           query server schema change signal interval defines at which interval the query server shall send schema updates to vtgate. (default 5)
      --queryserver-config-schema-reload-time float                      query server schema reload time, how often vttablet reloads schemas from underlying MySQL instance in seconds. vttablet keeps table schemas in its own memory and periodically refreshes it from MySQL. This config controls the reload time. (default 1800)
      --queryserver-config-stream-buffer-size int                        query server stream buffer size, the maximum number of bytes sent from vttablet for each stream call. It's recommended to keep this value in sync with vtgate's stream_buffer_size. (default 32768)
      --queryserver-config-stream-pool-prefill-parallelism int           query server stream pool prefill parallelism, a non-zero value will prefill the pool using the specified parallelism
      --queryserver-config-stream-pool-size int                          query server stream connection pool size, stream pool is used by stream queries: queries that return results to client in a streaming fashion (default 200)
      --queryserver-config-stream-pool-timeout float                     query server stream pool timeout (in seconds), it is how long vttablet waits for a connection from the stream pool. If set to 0 (default) then there is no timeout.
      --queryserver-config-stream-pool-waiter-cap int                    query server stream pool waiter limit, this is the maximum number of streaming queries that can be queued waiting to get a connection
      --queryserver-config-strict-table-acl                              only allow queries that pass table acl checks
      --queryserver-config-terse-errors                                  prevent bind vars from escaping in client error messages
      --queryserver-config-transaction-cap int                           query server transaction cap is the maximum number of transactions allowed to happen at any given point of a time for a single vttablet. E.g. by setting transaction cap to 100, there are at most 100 transactions will be processed by a vttablet and the 101th transaction will be blocked (and fail if it cannot get connection within specified timeout) (default 20)
      --queryserver-config-transaction-prefill-parallelism int           query server transaction prefill parallelism, a non-zero value will prefill the pool using the specified parallism.
      --queryserver-config-transaction-timeout float                     query server transaction timeout (in seconds), a transaction will be killed if it takes longer than this value (default 30)
      --queryserver-config-txpool-timeout float                          query server transaction pool timeout, it is how long vttablet waits if tx pool is full (default 1)
      --queryserver-config-txpool-waiter-cap int                         query server transaction pool waiter limit, this is the maximum number of transactions that can be queued waiting to get a connection (default 5000)
      --queryserver-config-warn-result-size int                          query server result size warning threshold, warn if number of rows returned from vttablet for non-streaming queries exceeds this
      --queryserver_enable_online_ddl                                    Enable online DDL. (default true)
      --redact-debug-ui-queries                                          redact full queries and bind variables from debug UI
      --relay_log_max_items int                                          Maximum number of rows for VReplication target buffering. (default 5000)
      --relay_log_max_size int                                           Maximum buffer size (in bytes) for VReplication target buffering. If single rows are larger than this, a single row is buffered at a time. (default 250000)
      --remote_operation_timeout duration                                time to wait for a remote operation (default 30s)
      --replication_connect_retry duration                               how long to wait in between replica reconnect attempts. Only precise to the second. (default 10s)
      --restore_concurrency int                                          (init restore parameter) how many concurrent files to restore at once (default 4)
      --restore_from_backup                                              (init restore parameter) will check BackupStorage for a recent backup at startup and start there
      --restore_from_backup_ts string                                    (init restore parameter) if set, restore the latest backup taken at or before this timestamp. Example: '2021-04-29.133050'
      --retain_online_ddl_tables duration                                How long should vttablet keep an old migrated table before purging it (default 24h0m0s)
      --s3_backup_aws_endpoint string                                    endpoint of the S3 backend (region must be provided)
      --s3_backup_aws_region string                                      AWS region to use (default "us-east-1")
      --s3_backup_aws_retries int                                        AWS request retries (default -1)
      --s3_backup_force_path_style                                       force the s3 path style
      --s3_backup_log_level string                                       determine the S3 loglevel to use from LogOff, LogDebug, LogDebugWithSigning, LogDebugWithHTTPBody, LogDebugWithRequestRetries, LogDebugWithRequestErrors (default "LogOff")
      --s3_backup_server_side_encryption string                          server-side encryption algorithm (e.g., AES256, aws:kms, sse_c:/path/to/key/file)
      --s3_backup_storage_bucket string                                  S3 bucket to use for backups
      --s3_backup_storage_root string                                    root prefix for all backup-related object names
      --s3_backup_tls_skip_verify_cert                                   skip the 'certificate is valid' check for SSL connections
      --sanitize_log_messages                                            Remove potentially sensitive information in tablet INFO, WARNING, and ERROR log messages such as query parameters.
      --security_policy string                                           the name of a registered security policy to use for controlling access to URLs - empty means allow all for anyone (built-in policies: deny-all, read-only)
      --service_map StringList                                           comma separated list of services to enable (or disable if prefixed with '-') Example: grpc-queryservice
      --serving_state_grace_period duration                              how long to pause after broadcasting health to vtgate, before enforcing a new serving state (default 0s)
      --shard_sync_retry_delay duration                                  delay between retries of updates to keep the tablet and its shard record in sync (default 30s)
      --shutdown_grace_period float                                      how long to wait (in seconds) for queries and transactions to complete during graceful shutdown.
      --sql-max-length-errors int                                        truncate queries in error logs to the given length (default unlimited)
      --sql-max-length-ui int                                            truncate queries in debug UIs to the given length (default 512) (default 512)
      --srv_topo_cache_refresh duration                                  how frequently to refresh the topology for cached entries (default 1s)
      --srv_topo_cache_ttl duration                                      how long to use cached entries for topology (default 1s)
      --srv_topo_timeout duration                                        topo server timeout (default 5s)
      --stats_backend string                                             The name of the registered push-based monitoring/stats backend to use
      --stats_combine_dimensions string                                  List of dimensions to be combined into a single "all" value in exported stats vars
      --stats_common_tags string                                         Comma-separated list of common tags for the stats backend. It provides both label and values. Example: label1:value1,label2:value2
      --stats_drop_variables string                                      Variables to be dropped from the list of exported variables.
      --stats_emit_period duration                                       Interval between emitting stats to all registered backends (default 1m0s)
      --statsd_address string                                            Address for statsd client
      --statsd_sample_rate float                                          (default 1)
      --stderrthreshold severity                                         logs at or above this threshold go to stderr (default 1)
      --stream_health_buffer_size uint                                   max streaming health entries to buffer per streaming health client (default 20)
      --structured-logging                                               whether to use structured logging (Zap) or the original (glog) logger
      --table-acl-config string                                          path to table access checker config file; send SIGHUP to reload this file
      --table-acl-config-reload-interval duration                        Ticker to reload ACLs. Duration flag, format e.g.: 30s. Default: do not reload (default 0s)
      --table_gc_lifecycle string                                        States for a DROP TABLE garbage collection cycle. Default is 'hold,purge,evac,drop', use any subset ('drop' implcitly always included) (default "hold,purge,evac,drop")
      --tablet-path string                                               tablet alias
      --tablet_config string                                             YAML file config for tablet
      --tablet_dir string                                                The directory within the vtdataroot to store vttablet/mysql files. Defaults to being generated by the tablet uid.
      --tablet_filters StringList                                        Specifies a comma-separated list of 'keyspace|shard_name or keyrange' values to filter the tablets to watch
      --tablet_grpc_ca string                                            the server ca to use to validate servers when connecting
      --tablet_grpc_cert string                                          the cert to use to connect
      --tablet_grpc_crl string                                           the server crl to use to validate server certificates when connecting
      --tablet_grpc_key string                                           the key to use to connect
      --tablet_grpc_server_name string                                   the server name to use to validate server certificate
      --tablet_hostname string                                           if not empty, this hostname will be assumed instead of trying to resolve it
      --tablet_manager_grpc_ca string                                    the server ca to use to validate servers when connecting
      --tablet_manager_grpc_cert string                                  the cert to use to connect
      --tablet_manager_grpc_concurrency int                              concurrency to use to talk to a vttablet server for performance-sensitive RPCs (like ExecuteFetchAs{Dba,AllPrivs,App}) (default 8)
      --tablet_manager_grpc_connpool_size int                            number of tablets to keep tmclient connections open to (default 100)
      --tablet_manager_grpc_crl string                                   the server crl to use to validate server certificates when connecting
      --tablet_manager_grpc_key string                                   the key to use to connect
      --tablet_manager_grpc_server_name string                           the server name to use to validate server certificate
      --tablet_manager_protocol string                                   the protocol to use to talk to vttablet (default "grpc")
      --tablet_protocol string                                           how to talk to the vttablets (default "grpc")
      --tablet_refresh_interval duration                                 tablet refresh interval (default 1m0s)
      --tablet_refresh_known_tablets                                     tablet refresh reloads the tablet address/port map from topo in case it changes (default true)
      --tablet_url_template string                                       format string describing debug tablet url formatting. See the Go code for getTabletDebugURL() how to customize this. (default "http://{{.GetTabletHostPort}}")
      --throttle_check_as_check_self                                     Should throttler/check return a throttler/check-self result (changes throttler behavior for writes)
      --throttle_metrics_query SELECT                                    Override default heartbeat/lag metric. Use either SELECT (must return single row, single value) or `SHOW GLOBAL ... LIKE ...` queries. Set -throttle_metrics_threshold respectively.
      --throttle_metrics_threshold float                                 Override default throttle threshold, respective to -throttle_metrics_query (default 1.7976931348623157e+308)
      --throttle_tablet_types string                                     Comma separated VTTablet types to be considered by the throttler. default: 'replica'. example: 'replica,rdonly'. 'replica' aways implicitly included (default "replica")
      --throttle_threshold duration                                      Replication lag threshold for default lag throttling (default 1s)
      --topo_consul_idle_conn_timeout duration                           Maximum amount of time to pool idle connections. (default 1m30s)
      --topo_consul_lock_delay duration                                  LockDelay for consul session. (default 15s)
      --topo_consul_lock_session_checks string                           List of checks for consul session. (default "serfHealth")
      --topo_consul_lock_session_ttl string                              TTL for consul session.
      --topo_consul_max_conns_per_host int                               Maximum number of consul connections per host.
      --topo_consul_max_idle_conns int                                   Maximum number of idle consul connections. (default 100)
      --topo_consul_watch_poll_duration duration                         time of the long poll for watch queries. (default 30s)
      --topo_etcd_lease_ttl int                                          Lease TTL for locks and leader election. The client will use KeepAlive to keep the lease going. (default 30)
      --topo_etcd_tls_ca string                                          path to the ca to use to validate the server cert when connecting to the etcd topo server
      --topo_etcd_tls_cert string                                        path to the client cert to use to connect to the etcd topo server, requires topo_etcd_tls_key, enables TLS
      --topo_etcd_tls_key string                                         path to the client key to use to connect to the etcd topo server, enables TLS
      --topo_global_root string                                          the path of the global topology data in the global topology server
      --topo_global_server_address string                                the address of the global topology server
      --topo_implementation string                                       the topology implementation to use
      --topo_k8s_context string                                          The kubeconfig context to use, overrides the 'current-context' from the config
      --topo_k8s_kubeconfig string                                       Path to a valid kubeconfig file. When running as a k8s pod inside the same cluster you wish to use as the topo, you may omit this and the below arguments, and Vitess is capable of auto-discovering the correct values. https://kubernetes.io/docs/tasks/access-application-cluster/access-cluster/#accessing-the-api-from-a-pod
      --topo_k8s_namespace string                                        The kubernetes namespace to use for all objects. Default comes from the context or in-cluster config
      --topo_read_concurrency int                                        concurrent topo reads (default 32)
      --topo_zk_auth_file string                                         auth to use when connecting to the zk topo server, file contents should be <scheme>:<auth>, e.g., digest:user:pass
      --topo_zk_base_timeout duration                                    zk base timeout (see zk.Connect) (default 30s)
      --topo_zk_max_concurrency int                                      maximum number of pending requests to send to a Zookeeper server. (default 64)
      --topo_zk_tls_ca string                                            the server ca to use to validate servers when connecting to the zk topo server
      --topo_zk_tls_cert string                                          the cert to use to connect to the zk topo server, requires topo_zk_tls_key, enables TLS
      --topo_zk_tls_key string                                           the key to use to connect to the zk topo server, enables TLS
      --topocustomrule_cell string                                       topo cell for customrules file. (default "global")
      --topocustomrule_path string                                       path for customrules file. Disabled if empty.
      --tracer string                                                    tracing service to use (default "noop")
      --tracing-enable-logging                                           whether to enable logging in the tracing service
      --tracing-sampling-rate OptionalFloat64                            sampling rate for the probabilistic jaeger sampler (default 0.1)
      --tracing-sampling-type OptionalString                             sampling strategy to use for jaeger. possible values are 'const', 'probabilistic', 'rateLimiting', or 'remote' (default const)
      --track_schema_versions                                            When enabled, vttablet will store versions of schemas at each position that a DDL is applied and allow retrieval of the schema corresponding to a position
      --transaction-log-stream-handler string                            URL handler for streaming transactions log (default "/debug/txlog")
      --transaction_limit_by_component                                   Include CallerID.component when considering who the user is for the purpose of transaction limit.
      --transaction_limit_by_principal                                   Include CallerID.principal when considering who the user is for the purpose of transaction limit. (default true)
      --transaction_limit_by_subcomponent                                Include CallerID.subcomponent when considering who the user is for the purpose of transaction limit.
      --transaction_limit_by_username                                    Include VTGateCallerID.username when considering who the user is for the purpose of transaction limit. (default true)
      --transaction_limit_per_user float                                 Maximum number of transactions a single user is allowed to use at any time, represented as fraction of -transaction_cap. (default 0.4)
      --transaction_shutdown_grace_period float                          DEPRECATED: use shutdown_grace_period instead.
      --twopc_abandon_age float                                          time in seconds. Any unresolved transaction older than this time will be sent to the coordinator to be resolved.
      --twopc_coordinator_address string                                 address of the (VTGate) process(es) that will be used to notify of abandoned transactions.
      --twopc_enable                                                     if the flag is on, 2pc is enabled. Other 2pc flags must be supplied.
      --tx-throttler-config string                                       Synonym to -tx_throttler_config (default "target_replication_lag_sec: 2\nmax_replication_lag_sec: 10\ninitial_rate: 100\nmax_increase: 1\nemergency_decrease: 0.5\nmin_duration_between_increases_sec: 40\nmax_duration_between_increases_sec: 62\nmin_duration_between_decreases_sec: 20\nspread_backlog_across_sec: 20\nage_bad_rate_after_sec: 180\nbad_rate_increase: 0.1\nmax_rate_approach_threshold: 0.9\n")
      --tx-throttler-default-priority int                                Default priority assigned to queries that lack priority information.
      --tx-throttler-dry-run                                             If present, the transaction throttler only records metrics about requests received and throttled, but does not actually throttle any requests.
      --tx-throttler-healthcheck-cells StringList                        Synonym to -tx_throttler_healthcheck_cells
      --tx-throttler-tablet-types TabletTypeList                         A comma-separated list of tablet types. Only tablets of this type are monitored for replication lag by the transaction throttler. Supported types are replica and/or rdonly. (default replica)
      --tx_throttler_config string                                       The configuration of the transaction throttler as a text formatted throttlerdata.Configuration protocol buffer message (default "target_replication_lag_sec: 2\nmax_replication_lag_sec: 10\ninitial_rate: 100\nmax_increase: 1\nemergency_decrease: 0.5\nmin_duration_between_increases_sec: 40\nmax_duration_between_increases_sec: 62\nmin_duration_between_decreases_sec: 20\nspread_backlog_across_sec: 20\nage_bad_rate_after_sec: 180\nbad_rate_increase: 0.1\nmax_rate_approach_threshold: 0.9\n")
      --tx_throttler_healthcheck_cells StringList                        A comma-separated list of cells. Only tabletservers running in these cells will be monitored for replication lag by the transaction throttler.
      --unhealthy_threshold duration                                     replication lag after which a replica is considered unhealthy (default 2h0m0s)
      --use_super_read_only                                              Set super_read_only flag when performing planned failover.
  -v, --v Level                                                          log level for V logs
      --version                                                          print binary version
      --vmodule moduleSpec                                               comma-separated list of pattern=N settings for file-filtered logging
      --vreplication_copy_phase_duration duration                        Duration for each copy phase loop (before running the next catchup: default 1h) (default 1h0m0s)
      --vreplication_copy_phase_max_innodb_history_list_length int       The maximum InnoDB transaction history that can exist on a vstreamer (source) before starting another round of copying rows. This helps to limit the impact on the source tablet. (default 1000000)
      --vreplication_copy_phase_max_mysql_replication_lag int            The maximum MySQL replication lag (in seconds) that can exist on a vstreamer (source) before starting another round of copying rows. This helps to limit the impact on the source tablet. (default 43200)
      --vreplication_experimental_flags int                              (Bitmask) of experimental features in vreplication to enable (default 1)
      --vreplication_healthcheck_retry_delay duration                    healthcheck retry delay (default 5s)
      --vreplication_healthcheck_timeout duration                        healthcheck retry delay (default 1m0s)
      --vreplication_healthcheck_topology_refresh duration               refresh interval for re-reading the topology (default 30s)
      --vreplication_heartbeat_update_interval int                       Frequency (in seconds, default 1, max 60) at which the time_updated column of a vreplication stream when idling (default 1)
      --vreplication_max_time_to_retry_on_error duration                 stop automatically retrying when we've had consecutive failures with the same error for this long after the first occurrence (default 15m0s)
      --vreplication_replica_lag_tolerance duration                      Replica lag threshold duration: once lag is below this we switch from copy phase to the replication (streaming) phase (default 1m0s)
      --vreplication_retry_delay duration                                delay before retrying a failed workflow event in the replication phase (default 5s)
      --vreplication_store_compressed_gtid                               Store compressed gtids in the pos column of _vt.vreplication
      --vreplication_tablet_type string                                  comma separated list of tablet types used as a source (default "in_order:REPLICA,PRIMARY")
      --vstream_dynamic_packet_size                                      Enable dynamic packet sizing for VReplication. This will adjust the packet size during replication to improve performance. (default true)
      --vstream_packet_size int                                          Suggested packet size for VReplication streamer. This is used only as a recommendation. The actual packet size may be more or less than this amount. (default 250000)
      --vtctld_addr string                                               address of a vtctld instance
      --vtgate_protocol string                                           how to talk to vtgate (default "grpc")
      --vttablet_skip_buildinfo_tags string                              comma-separated list of buildinfo tags to skip from merging with -init_tags. each tag is either an exact match or a regular expression of the form '/regexp/'. (default "/.*/")
      --wait_for_backup_interval duration                                (init restore parameter) if this is greater than 0, instead of starting up empty when no backups are found, keep checking at this interval for a backup to appear (default 0s)
      --watch_replication_stream                                         When enabled, vttablet will stream the MySQL replication stream from the local server, and use it to update schema when it sees a DDL.
      --xbstream_restore_flags string                                    flags to pass to xbstream command during restore. These should be space separated and will be added to the end of the command. These need to match the ones used for backup e.g. --compress / --decompress, --encrypt / --decrypt
      --xtrabackup_backup_flags string                                   flags to pass to backup command. These should be space separated and will be added to the end of the command
      --xtrabackup_prepare_flags string                                  flags to pass to prepare command. These should be space separated and will be added to the end of the command
      --xtrabackup_root_path string                                      directory location of the xtrabackup and xbstream executables, e.g., /usr/bin
      --xtrabackup_stream_mode string                                    which mode to use if streaming, valid values are tar and xbstream (default "tar")
      --xtrabackup_stripe_block_size uint                                Size in bytes of each block that gets sent to a given stripe before rotating to the next stripe (default 102400)
      --xtrabackup_stripes uint                                          If greater than 0, use data striping across this many destination files to parallelize data transfer and decompression
      --xtrabackup_user string                                           User that xtrabackup will use to connect to the database server. This user must have all necessary privileges. For details, please refer to xtrabackup documentation.
=======
  --allowed_tablet_types value
	Specifies the tablet types this vtgate is allowed to route queries to
  --alsologtostderr
	log to standard error as well as files
  --app_idle_timeout duration
	Idle timeout for app connections (default 1m0s)
  --app_pool_size int
	Size of the connection pool for app connections (default 40)
  --azblob_backup_account_key_file string
	Path to a file containing the Azure Storage account key; if this flag is unset, the environment variable VT_AZBLOB_ACCOUNT_KEY will be used as the key itself (NOT a file path)
  --azblob_backup_account_name string
	Azure Storage Account name for backups; if this flag is unset, the environment variable VT_AZBLOB_ACCOUNT_NAME will be used
  --azblob_backup_container_name string
	Azure Blob Container Name
  --azblob_backup_parallelism int
	Azure Blob operation parallelism (requires extra memory when increased) (default 1)
  --azblob_backup_storage_root string
	Root prefix for all backup-related Azure Blobs; this should exclude both initial and trailing '/' (e.g. just 'a/b' not '/a/b/')
  --backup_engine_implementation string
	Specifies which implementation to use for creating new backups (builtin or xtrabackup). Restores will always be done with whichever engine created a given backup. (default builtin)
  --backup_storage_block_size int
	if backup_storage_compress is true, backup_storage_block_size sets the byte size for each block while compressing (default is 250000). (default 250000)
  --backup_storage_compress
	if set, the backup files will be compressed (default is true). Set to false for instance if a backup_storage_hook is specified and it compresses the data. (default true)
  --backup_storage_hook string
	if set, we send the contents of the backup files through this hook.
  --backup_storage_implementation string
	which implementation to use for the backup storage feature
  --backup_storage_number_blocks int
	if backup_storage_compress is true, backup_storage_number_blocks sets the number of blocks that can be processed, at once, before the writer blocks, during compression (default is 2). It should be equal to the number of CPUs available for compression (default 2)
  --binlog_host string
	PITR restore parameter: hostname/IP of binlog server.
  --binlog_password string
	PITR restore parameter: password of binlog server.
  --binlog_player_grpc_ca string
	the server ca to use to validate servers when connecting
  --binlog_player_grpc_cert string
	the cert to use to connect
  --binlog_player_grpc_crl string
	the server crl to use to validate server certificates when connecting
  --binlog_player_grpc_key string
	the key to use to connect
  --binlog_player_grpc_server_name string
	the server name to use to validate server certificate
  --binlog_player_protocol string
	the protocol to download binlogs from a vttablet (default grpc)
  --binlog_port int
	PITR restore parameter: port of binlog server.
  --binlog_ssl_ca string
	PITR restore parameter: Filename containing TLS CA certificate to verify binlog server TLS certificate against.
  --binlog_ssl_cert string
	PITR restore parameter: Filename containing mTLS client certificate to present to binlog server as authentication.
  --binlog_ssl_key string
	PITR restore parameter: Filename containing mTLS client private key for use in binlog server authentication.
  --binlog_ssl_server_name string
	PITR restore parameter: TLS server name (common name) to verify against for the binlog server we are connecting to (If not set: use the hostname or IP supplied in -binlog_host).
  --binlog_user string
	PITR restore parameter: username of binlog server.
  --builtin-compressor string
	builtin compressor engine to use (default pgzip)
  --builtin-decompressor string
	builtin decompressor engine to use (default auto)
  --builtinbackup_mysqld_timeout duration
	how long to wait for mysqld to shutdown at the start of the backup (default 10m0s)
  --builtinbackup_progress duration
	how often to send progress updates when backing up large files (default 5s)
  --catch-sigpipe
	catch and ignore SIGPIPE on stdout and stderr if specified
  --ceph_backup_storage_config string
	Path to JSON config file for ceph backup storage (default ceph_backup_config.json)
  --client-found-rows-pool-size int
	DEPRECATED: queryserver-config-transaction-cap will be used instead.
  --compression-level int
	what level to pass to the compressor (default 1)
  --consul_auth_static_file string
	JSON File to read the topos/tokens from.
  --cpu_profile string
	deprecated: use '-pprof=cpu' instead
  --datadog-agent-host string
	host to send spans to. if empty, no tracing will be done
  --datadog-agent-port string
	port to send spans to. if empty, no tracing will be done
  --db-config-allprivs-charset string
	deprecated: use db_charset (default utf8mb4)
  --db-config-allprivs-flags uint
	deprecated: use db_flags
  --db-config-allprivs-flavor string
	deprecated: use db_flavor
  --db-config-allprivs-host string
	deprecated: use db_host
  --db-config-allprivs-pass string
	db allprivs deprecated: use db_allprivs_password
  --db-config-allprivs-port int
	deprecated: use db_port
  --db-config-allprivs-server_name string
	deprecated: use db_server_name
  --db-config-allprivs-ssl-ca string
	deprecated: use db_ssl_ca
  --db-config-allprivs-ssl-ca-path string
	deprecated: use db_ssl_ca_path
  --db-config-allprivs-ssl-cert string
	deprecated: use db_ssl_cert
  --db-config-allprivs-ssl-key string
	deprecated: use db_ssl_key
  --db-config-allprivs-uname string
	deprecated: use db_allprivs_user (default vt_allprivs)
  --db-config-allprivs-unixsocket string
	deprecated: use db_socket
  --db-config-app-charset string
	deprecated: use db_charset (default utf8mb4)
  --db-config-app-flags uint
	deprecated: use db_flags
  --db-config-app-flavor string
	deprecated: use db_flavor
  --db-config-app-host string
	deprecated: use db_host
  --db-config-app-pass string
	db app deprecated: use db_app_password
  --db-config-app-port int
	deprecated: use db_port
  --db-config-app-server_name string
	deprecated: use db_server_name
  --db-config-app-ssl-ca string
	deprecated: use db_ssl_ca
  --db-config-app-ssl-ca-path string
	deprecated: use db_ssl_ca_path
  --db-config-app-ssl-cert string
	deprecated: use db_ssl_cert
  --db-config-app-ssl-key string
	deprecated: use db_ssl_key
  --db-config-app-uname string
	deprecated: use db_app_user (default vt_app)
  --db-config-app-unixsocket string
	deprecated: use db_socket
  --db-config-appdebug-charset string
	deprecated: use db_charset (default utf8mb4)
  --db-config-appdebug-flags uint
	deprecated: use db_flags
  --db-config-appdebug-flavor string
	deprecated: use db_flavor
  --db-config-appdebug-host string
	deprecated: use db_host
  --db-config-appdebug-pass string
	db appdebug deprecated: use db_appdebug_password
  --db-config-appdebug-port int
	deprecated: use db_port
  --db-config-appdebug-server_name string
	deprecated: use db_server_name
  --db-config-appdebug-ssl-ca string
	deprecated: use db_ssl_ca
  --db-config-appdebug-ssl-ca-path string
	deprecated: use db_ssl_ca_path
  --db-config-appdebug-ssl-cert string
	deprecated: use db_ssl_cert
  --db-config-appdebug-ssl-key string
	deprecated: use db_ssl_key
  --db-config-appdebug-uname string
	deprecated: use db_appdebug_user (default vt_appdebug)
  --db-config-appdebug-unixsocket string
	deprecated: use db_socket
  --db-config-dba-charset string
	deprecated: use db_charset (default utf8mb4)
  --db-config-dba-flags uint
	deprecated: use db_flags
  --db-config-dba-flavor string
	deprecated: use db_flavor
  --db-config-dba-host string
	deprecated: use db_host
  --db-config-dba-pass string
	db dba deprecated: use db_dba_password
  --db-config-dba-port int
	deprecated: use db_port
  --db-config-dba-server_name string
	deprecated: use db_server_name
  --db-config-dba-ssl-ca string
	deprecated: use db_ssl_ca
  --db-config-dba-ssl-ca-path string
	deprecated: use db_ssl_ca_path
  --db-config-dba-ssl-cert string
	deprecated: use db_ssl_cert
  --db-config-dba-ssl-key string
	deprecated: use db_ssl_key
  --db-config-dba-uname string
	deprecated: use db_dba_user (default vt_dba)
  --db-config-dba-unixsocket string
	deprecated: use db_socket
  --db-config-erepl-charset string
	deprecated: use db_charset (default utf8mb4)
  --db-config-erepl-dbname string
	deprecated: dbname does not need to be explicitly configured
  --db-config-erepl-flags uint
	deprecated: use db_flags
  --db-config-erepl-flavor string
	deprecated: use db_flavor
  --db-config-erepl-host string
	deprecated: use db_host
  --db-config-erepl-pass string
	db erepl deprecated: use db_erepl_password
  --db-config-erepl-port int
	deprecated: use db_port
  --db-config-erepl-server_name string
	deprecated: use db_server_name
  --db-config-erepl-ssl-ca string
	deprecated: use db_ssl_ca
  --db-config-erepl-ssl-ca-path string
	deprecated: use db_ssl_ca_path
  --db-config-erepl-ssl-cert string
	deprecated: use db_ssl_cert
  --db-config-erepl-ssl-key string
	deprecated: use db_ssl_key
  --db-config-erepl-uname string
	deprecated: use db_erepl_user (default vt_erepl)
  --db-config-erepl-unixsocket string
	deprecated: use db_socket
  --db-config-filtered-charset string
	deprecated: use db_charset (default utf8mb4)
  --db-config-filtered-flags uint
	deprecated: use db_flags
  --db-config-filtered-flavor string
	deprecated: use db_flavor
  --db-config-filtered-host string
	deprecated: use db_host
  --db-config-filtered-pass string
	db filtered deprecated: use db_filtered_password
  --db-config-filtered-port int
	deprecated: use db_port
  --db-config-filtered-server_name string
	deprecated: use db_server_name
  --db-config-filtered-ssl-ca string
	deprecated: use db_ssl_ca
  --db-config-filtered-ssl-ca-path string
	deprecated: use db_ssl_ca_path
  --db-config-filtered-ssl-cert string
	deprecated: use db_ssl_cert
  --db-config-filtered-ssl-key string
	deprecated: use db_ssl_key
  --db-config-filtered-uname string
	deprecated: use db_filtered_user (default vt_filtered)
  --db-config-filtered-unixsocket string
	deprecated: use db_socket
  --db-config-repl-charset string
	deprecated: use db_charset (default utf8mb4)
  --db-config-repl-flags uint
	deprecated: use db_flags
  --db-config-repl-flavor string
	deprecated: use db_flavor
  --db-config-repl-host string
	deprecated: use db_host
  --db-config-repl-pass string
	db repl deprecated: use db_repl_password
  --db-config-repl-port int
	deprecated: use db_port
  --db-config-repl-server_name string
	deprecated: use db_server_name
  --db-config-repl-ssl-ca string
	deprecated: use db_ssl_ca
  --db-config-repl-ssl-ca-path string
	deprecated: use db_ssl_ca_path
  --db-config-repl-ssl-cert string
	deprecated: use db_ssl_cert
  --db-config-repl-ssl-key string
	deprecated: use db_ssl_key
  --db-config-repl-uname string
	deprecated: use db_repl_user (default vt_repl)
  --db-config-repl-unixsocket string
	deprecated: use db_socket
  --db-credentials-file string
	db credentials file; send SIGHUP to reload this file
  --db-credentials-server string
	db credentials server type ('file' - file implementation; 'vault' - HashiCorp Vault implementation) (default file)
  --db-credentials-vault-addr string
	URL to Vault server
  --db-credentials-vault-path string
	Vault path to credentials JSON blob, e.g.: secret/data/prod/dbcreds
  --db-credentials-vault-role-mountpoint string
	Vault AppRole mountpoint; can also be passed using VAULT_MOUNTPOINT environment variable (default approle)
  --db-credentials-vault-role-secretidfile string
	Path to file containing Vault AppRole secret_id; can also be passed using VAULT_SECRETID environment variable
  --db-credentials-vault-roleid string
	Vault AppRole id; can also be passed using VAULT_ROLEID environment variable
  --db-credentials-vault-timeout duration
	Timeout for vault API operations (default 10s)
  --db-credentials-vault-tls-ca string
	Path to CA PEM for validating Vault server certificate
  --db-credentials-vault-tokenfile string
	Path to file containing Vault auth token; token can also be passed using VAULT_TOKEN environment variable
  --db-credentials-vault-ttl duration
	How long to cache DB credentials from the Vault server (default 30m0s)
  --db_allprivs_password string
	db allprivs password
  --db_allprivs_use_ssl
	Set this flag to false to make the allprivs connection to not use ssl (default true)
  --db_allprivs_user string
	db allprivs user userKey (default vt_allprivs)
  --db_app_password string
	db app password
  --db_app_use_ssl
	Set this flag to false to make the app connection to not use ssl (default true)
  --db_app_user string
	db app user userKey (default vt_app)
  --db_appdebug_password string
	db appdebug password
  --db_appdebug_use_ssl
	Set this flag to false to make the appdebug connection to not use ssl (default true)
  --db_appdebug_user string
	db appdebug user userKey (default vt_appdebug)
  --db_charset string
	Character set used for this tablet. (default utf8mb4)
  --db_conn_query_info
	enable parsing and processing of QUERY_OK info fields
  --db_connect_timeout_ms int
	connection timeout to mysqld in milliseconds (0 for no timeout)
  --db_dba_password string
	db dba password
  --db_dba_use_ssl
	Set this flag to false to make the dba connection to not use ssl (default true)
  --db_dba_user string
	db dba user userKey (default vt_dba)
  --db_erepl_password string
	db erepl password
  --db_erepl_use_ssl
	Set this flag to false to make the erepl connection to not use ssl (default true)
  --db_erepl_user string
	db erepl user userKey (default vt_erepl)
  --db_filtered_password string
	db filtered password
  --db_filtered_use_ssl
	Set this flag to false to make the filtered connection to not use ssl (default true)
  --db_filtered_user string
	db filtered user userKey (default vt_filtered)
  --db_flags uint
	Flag values as defined by MySQL.
  --db_flavor string
	Flavor overrid. Valid value is FilePos.
  --db_host string
	The host name for the tcp connection.
  --db_port int
	tcp port
  --db_repl_password string
	db repl password
  --db_repl_use_ssl
	Set this flag to false to make the repl connection to not use ssl (default true)
  --db_repl_user string
	db repl user userKey (default vt_repl)
  --db_server_name string
	server name of the DB we are connecting to.
  --db_socket string
	The unix socket to connect on. If this is specified, host and port will not be used.
  --db_ssl_ca string
	connection ssl ca
  --db_ssl_ca_path string
	connection ssl ca path
  --db_ssl_cert string
	connection ssl certificate
  --db_ssl_key string
	connection ssl key
  --db_ssl_mode value
	SSL mode to connect with. One of disabled, preferred, required, verify_ca & verify_identity.
  --db_tls_min_version string
	Configures the minimal TLS version negotiated when SSL is enabled. Defaults to TLSv1.2. Options: TLSv1.0, TLSv1.1, TLSv1.2, TLSv1.3.
  --dba_idle_timeout duration
	Idle timeout for dba connections (default 1m0s)
  --dba_pool_size int
	Size of the connection pool for dba connections (default 20)
  --degraded_threshold duration
	replication lag after which a replica is considered degraded (default 30s)
  --disable_active_reparents
	if set, do not allow active reparents. Use this to protect a cluster using external reparents.
  --discovery_high_replication_lag_minimum_serving duration
	the replication lag that is considered too high when applying the min_number_serving_vttablets threshold (default 2h0m0s)
  --discovery_low_replication_lag duration
	the replication lag that is considered low enough to be healthy (default 30s)
  --emit_stats
	If set, emit stats to push-based monitoring and stats backends
  --enable-autocommit
	This flag is deprecated. Autocommit is always allowed. (default true)
  --enable-consolidator
	Synonym to -enable_consolidator (default true)
  --enable-consolidator-replicas
	Synonym to -enable_consolidator_replicas
  --enable-lag-throttler
	Synonym to -enable_lag_throttler
  --enable-per-workload-table-metrics
	If true, query counts and query error metrics include a label that identifies the workload
  --enable-query-plan-field-caching
	Synonym to -enable_query_plan_field_caching (default true)
  --enable-tx-throttler
	Synonym to -enable_tx_throttler
  --enable_consolidator
	This option enables the query consolidator. (default true)
  --enable_consolidator_replicas
	This option enables the query consolidator only on replicas.
  --enable_hot_row_protection
	If true, incoming transactions for the same row (range) will be queued and cannot consume all txpool slots.
  --enable_hot_row_protection_dry_run
	If true, hot row protection is not enforced but logs if transactions would have been queued.
  --enable_lag_throttler
	If true, vttablet will run a throttler service, and will implicitly enable heartbeats
  --enable_query_plan_field_caching
	This option fetches & caches fields (columns) when storing query plans (default true)
  --enable_replication_reporter
	Use polling to track replication lag.
  --enable_semi_sync
	Enable semi-sync when configuring replication, on primary and replica tablets only (rdonly tablets will not ack).
  --enable_transaction_limit
	If true, limit on number of transactions open at the same time will be enforced for all users. User trying to open a new transaction after exhausting their limit will receive an error immediately, regardless of whether there are available slots or not.
  --enable_transaction_limit_dry_run
	If true, limit on number of transactions open at the same time will be tracked for all users, but not enforced.
  --enable_tx_throttler
	If true replication-lag-based throttling on transactions will be enabled.
  --enforce-tableacl-config
	if this flag is true, vttablet will fail to start if a valid tableacl config does not exist
  --enforce_strict_trans_tables
	If true, vttablet requires MySQL to run with STRICT_TRANS_TABLES or STRICT_ALL_TABLES on. It is recommended to not turn this flag off. Otherwise MySQL may alter your supplied values before saving them to the database. (default true)
  --external-compressor string
	command with arguments to use when compressing a backup
  --external-compressor-extension string
	extension to use when using an external compressor
  --external-decompressor string
	command with arguments to use when decompressing a backup
  --file_backup_storage_root string
	root directory for the file backup storage
  --filecustomrules string
	file based custom rule path
  --filecustomrules_watch
	set up a watch on the target file and reload query rules when it changes
  --gc_check_interval duration
	Interval between garbage collection checks (default 1h0m0s)
  --gc_purge_check_interval duration
	Interval between purge discovery checks (default 1m0s)
  --gcs_backup_storage_bucket string
	Google Cloud Storage bucket to use for backups
  --gcs_backup_storage_root string
	root prefix for all backup-related object names
  --gh-ost-path string
	override default gh-ost binary full path
  --grpc_auth_mode string
	Which auth plugin implementation to use (eg: static)
  --grpc_auth_mtls_allowed_substrings string
	List of substrings of at least one of the client certificate names (separated by colon).
  --grpc_auth_static_client_creds string
	when using grpc_static_auth in the server, this file provides the credentials to use to authenticate with server
  --grpc_auth_static_password_file string
	JSON File to read the users/passwords from.
  --grpc_ca string
	server CA to use for gRPC connections, requires TLS, and enforces client certificate check
  --grpc_cert string
	server certificate to use for gRPC connections, requires grpc_key, enables TLS
  --grpc_compression string
	Which protocol to use for compressing gRPC. Default: nothing. Supported: snappy
  --grpc_crl string
	path to a certificate revocation list in PEM format, client certificates will be further verified against this file during TLS handshake
  --grpc_enable_optional_tls
	enable optional TLS mode when a server accepts both TLS and plain-text connections on the same port
  --grpc_enable_tracing
	Enable GRPC tracing
  --grpc_initial_conn_window_size int
	gRPC initial connection window size
  --grpc_initial_window_size int
	gRPC initial window size
  --grpc_keepalive_time duration
	After a duration of this time, if the client doesn't see any activity, it pings the server to see if the transport is still alive. (default 10s)
  --grpc_keepalive_timeout duration
	After having pinged for keepalive check, the client waits for a duration of Timeout and if no activity is seen even after that the connection is closed. (default 10s)
  --grpc_key string
	server private key to use for gRPC connections, requires grpc_cert, enables TLS
  --grpc_max_connection_age duration
	Maximum age of a client connection before GoAway is sent. (default 2562047h47m16.854775807s)
  --grpc_max_connection_age_grace duration
	Additional grace period after grpc_max_connection_age, after which connections are forcibly closed. (default 2562047h47m16.854775807s)
  --grpc_max_message_size int
	Maximum allowed RPC message size. Larger messages will be rejected by gRPC with the error 'exceeding the max size'. (default 16777216)
  --grpc_port int
	Port to listen on for gRPC calls
  --grpc_prometheus
	Enable gRPC monitoring with Prometheus
  --grpc_server_ca string
	path to server CA in PEM format, which will be combine with server cert, return full certificate chain to clients
  --grpc_server_initial_conn_window_size int
	gRPC server initial connection window size
  --grpc_server_initial_window_size int
	gRPC server initial window size
  --grpc_server_keepalive_enforcement_policy_min_time duration
	gRPC server minimum keepalive time (default 10s)
  --grpc_server_keepalive_enforcement_policy_permit_without_stream
	gRPC server permit client keepalive pings even when there are no active streams (RPCs)
  --health_check_interval duration
	Interval between health checks (default 20s)
  --heartbeat_enable
	If true, vttablet records (if master) or checks (if replica) the current time of a replication heartbeat in the table _vt.heartbeat. The result is used to inform the serving state of the vttablet via healthchecks.
  --heartbeat_interval duration
	How frequently to read and write replication heartbeat. (default 1s)
  --heartbeat_on_demand_duration duration
	If non-zero, heartbeats are only written upon consumer request, and only run for up to given duration following the request. Frequent requests can keep the heartbeat running consistently; when requests are infrequent heartbeat may completely stop between requests
  --hot_row_protection_concurrent_transactions int
	Number of concurrent transactions let through to the txpool/MySQL for the same hot row. Should be > 1 to have enough 'ready' transactions in MySQL and benefit from a pipelining effect. (default 5)
  --hot_row_protection_max_global_queue_size int
	Global queue limit across all row (ranges). Useful to prevent that the queue can grow unbounded. (default 1000)
  --hot_row_protection_max_queue_size int
	Maximum number of BeginExecute RPCs which will be queued for the same row (range). (default 20)
  --init_db_name_override string
	(init parameter) override the name of the db used by vttablet. Without this flag, the db name defaults to vt_<keyspacename>
  --init_keyspace string
	(init parameter) keyspace to use for this tablet
  --init_populate_metadata
	(init parameter) populate metadata tables even if restore_from_backup is disabled. If restore_from_backup is enabled, metadata tables are always populated regardless of this flag.
  --init_shard string
	(init parameter) shard to use for this tablet
  --init_tablet_type string
	(init parameter) the tablet type to use for this tablet.
  --init_tags value
	(init parameter) comma separated list of key:value pairs used to tag the tablet
  --init_timeout duration
	(init parameter) timeout to use for the init phase. (default 1m0s)
  --jaeger-agent-host string
	host and port to send spans to. if empty, no tracing will be done
  --keep_logs duration
	keep logs for this long (using ctime) (zero to keep forever)
  --keep_logs_by_mtime duration
	keep logs for this long (using mtime) (zero to keep forever)
  --keyspaces_to_watch value
	Specifies which keyspaces this vtgate should have access to while routing queries or accessing the vschema
  --lameduck-period duration
	keep running at least this long after SIGTERM before stopping (default 50ms)
  --legacy_replication_lag_algorithm
	use the legacy algorithm when selecting the vttablets for serving (default true)
  --lock_tables_timeout duration
	How long to keep the table locked before timing out (default 1m0s)
  --log_backtrace_at value
	when logging hits line file:N, emit a stack trace
  --log_dir string
	If non-empty, write log files in this directory
  --log_err_stacks
	log stack traces for errors
  --log_queries
	Enable query logging to syslog.
  --log_queries_to_file string
	Enable query logging to the specified file
  --log_rotate_max_size uint
	size in bytes at which logs are rotated (glog.MaxSize) (default 1887436800)
  --logtostderr
	log to standard error instead of files
  --master_connect_retry duration
	Deprecated, use -replication_connect_retry (default 10s)
  --mem-profile-rate int
	deprecated: use '-pprof=mem' instead (default 524288)
  --migration_check_interval duration
	Interval between migration checks (default 1m0s)
  --min_number_serving_vttablets int
	the minimum number of vttablets for each replicating tablet_type (e.g. replica, rdonly) that will be continue to be used even with replication lag above discovery_low_replication_lag, but still below discovery_high_replication_lag_minimum_serving (default 2)
  --mutex-profile-fraction int
	deprecated: use '-pprof=mutex' instead
  --mycnf-file string
	path to my.cnf, if reading all config params from there
  --mycnf_bin_log_path string
	mysql binlog path
  --mycnf_data_dir string
	data directory for mysql
  --mycnf_error_log_path string
	mysql error log path
  --mycnf_general_log_path string
	mysql general log path
  --mycnf_innodb_data_home_dir string
	Innodb data home directory
  --mycnf_innodb_log_group_home_dir string
	Innodb log group home directory
  --mycnf_master_info_file string
	mysql master.info file
  --mycnf_mysql_port int
	port mysql is listening on
  --mycnf_pid_file string
	mysql pid file
  --mycnf_relay_log_index_path string
	mysql relay log index path
  --mycnf_relay_log_info_path string
	mysql relay log info path
  --mycnf_relay_log_path string
	mysql relay log path
  --mycnf_secure_file_priv string
	mysql path for loading secure files
  --mycnf_server_id int
	mysql server id of the server (if specified, mycnf-file will be ignored)
  --mycnf_slow_log_path string
	mysql slow query log path
  --mycnf_socket_file string
	mysql socket file
  --mycnf_tmp_dir string
	mysql tmp directory
  --mysql_auth_server_static_file string
	JSON File to read the users/passwords from.
  --mysql_auth_server_static_string string
	JSON representation of the users/passwords config.
  --mysql_auth_static_reload_interval duration
	Ticker to reload credentials
  --mysql_clientcert_auth_method string
	client-side authentication method to use. Supported values: mysql_clear_password, dialog. (default mysql_clear_password)
  --mysql_server_flush_delay duration
	Delay after which buffered response will be flushed to the client. (default 100ms)
  --mysql_server_version string
	MySQL server version to advertise.
  --mysqlctl_client_protocol string
	the protocol to use to talk to the mysqlctl server (default grpc)
  --mysqlctl_mycnf_template string
	template file to use for generating the my.cnf file during server init
  --mysqlctl_socket string
	socket file to use for remote mysqlctl actions (empty for local actions)
  --onclose_timeout duration
	wait no more than this for OnClose handlers before stopping (default 1ns)
  --onterm_timeout duration
	wait no more than this for OnTermSync handlers before stopping (default 10s)
  --opentsdb_uri string
	URI of opentsdb /api/put method
  --orc_api_password string
	(Optional) Basic auth password to authenticate with Orchestrator's HTTP API.
  --orc_api_url string
	Address of Orchestrator's HTTP API (e.g. http://host:port/api/). Leave empty to disable Orchestrator integration.
  --orc_api_user string
	(Optional) Basic auth username to authenticate with Orchestrator's HTTP API. Leave empty to disable basic auth.
  --orc_discover_interval duration
	How often to ping Orchestrator's HTTP API endpoint to tell it we exist. 0 means never.
  --orc_timeout duration
	Timeout for calls to Orchestrator's HTTP API (default 30s)
  --pid_file string
	If set, the process will write its pid to the named file, and delete it on graceful shutdown.
  --pitr_gtid_lookup_timeout duration
	PITR restore parameter: timeout for fetching gtid from timestamp. (default 1m0s)
  --pool-name-prefix string
	Deprecated
  --pool_hostname_resolve_interval duration
	if set force an update to all hostnames and reconnect if changed, defaults to 0 (disabled)
  --port int
	port for the server
  --pprof string
	enable profiling
  --pt-osc-path string
	override default pt-online-schema-change binary full path
  --publish_retry_interval duration
	how long vttablet waits to retry publishing the tablet record (default 30s)
  --purge_logs_interval duration
	how often try to remove old logs (default 1h0m0s)
  --query-log-stream-handler string
	URL handler for streaming queries log (default /debug/querylog)
  --querylog-filter-tag string
	string that must be present in the query for it to be logged; if using a value as the tag, you need to disable query normalization
  --querylog-format string
	format for query logs ("text" or "json") (default text)
  --querylog-row-threshold uint
	Number of rows a query has to return or affect before being logged; not useful for streaming queries. 0 means all queries will be logged.
  --queryserver-config-acl-exempt-acl string
	an acl that exempt from table acl checking (this acl is free to access any vitess tables).
  --queryserver-config-allowunsafe-dmls
	deprecated
  --queryserver-config-annotate-queries
	prefix queries to MySQL backend with comment indicating vtgate principal (user) and target tablet type
  --queryserver-config-enable-table-acl-dry-run
	If this flag is enabled, tabletserver will emit monitoring metrics and let the request pass regardless of table acl check results
  --queryserver-config-idle-timeout float
	query server idle timeout (in seconds), vttablet manages various mysql connection pools. This config means if a connection has not been used in given idle timeout, this connection will be removed from pool. This effectively manages number of connection objects and optimize the pool performance. (default 1800)
  --queryserver-config-max-dml-rows int
	query server max dml rows per statement, maximum number of rows allowed to return at a time for an update or delete with either 1) an equality where clauses on primary keys, or 2) a subselect statement. For update and delete statements in above two categories, vttablet will split the original query into multiple small queries based on this configuration value. 
  --queryserver-config-max-result-size int
	query server max result size, maximum number of rows allowed to return from vttablet for non-streaming queries. (default 10000)
  --queryserver-config-message-conn-pool-prefill-parallelism int
	DEPRECATED: Unused.
  --queryserver-config-message-conn-pool-size int
	DEPRECATED
  --queryserver-config-message-postpone-cap int
	query server message postpone cap is the maximum number of messages that can be postponed at any given time. Set this number to substantially lower than transaction cap, so that the transaction pool isn't exhausted by the message subsystem. (default 4)
  --queryserver-config-passthrough-dmls
	query server pass through all dml statements without rewriting
  --queryserver-config-pool-prefill-parallelism int
	query server read pool prefill parallelism, a non-zero value will prefill the pool using the specified parallism.
  --queryserver-config-pool-size int
	query server read pool size, connection pool is used by regular queries (non streaming, not in a transaction) (default 16)
  --queryserver-config-query-cache-lfu
	query server cache algorithm. when set to true, a new cache algorithm based on a TinyLFU admission policy will be used to improve cache behavior and prevent pollution from sparse queries (default true)
  --queryserver-config-query-cache-memory int
	query server query cache size in bytes, maximum amount of memory to be used for caching. vttablet analyzes every incoming query and generate a query plan, these plans are being cached in a lru cache. This config controls the capacity of the lru cache. (default 33554432)
  --queryserver-config-query-cache-size int
	query server query cache size, maximum number of queries to be cached. vttablet analyzes every incoming query and generate a query plan, these plans are being cached in a lru cache. This config controls the capacity of the lru cache. (default 5000)
  --queryserver-config-query-pool-timeout float
	query server query pool timeout (in seconds), it is how long vttablet waits for a connection from the query pool. If set to 0 (default) then the overall query timeout is used instead.
  --queryserver-config-query-pool-waiter-cap int
	query server query pool waiter limit, this is the maximum number of queries that can be queued waiting to get a connection (default 5000)
  --queryserver-config-query-timeout float
	query server query timeout (in seconds), this is the query timeout in vttablet side. If a query takes more than this timeout, it will be killed. (default 30)
  --queryserver-config-schema-change-signal
	query server schema signal, will signal connected vtgates that schema has changed whenever this is detected. VTGates will need to have -schema_change_signal enabled for this to work (default true)
  --queryserver-config-schema-change-signal-interval float
	query server schema change signal interval defines at which interval the query server shall send schema updates to vtgate. (default 5)
  --queryserver-config-schema-reload-time float
	query server schema reload time, how often vttablet reloads schemas from underlying MySQL instance in seconds. vttablet keeps table schemas in its own memory and periodically refreshes it from MySQL. This config controls the reload time. (default 1800)
  --queryserver-config-stream-buffer-size int
	query server stream buffer size, the maximum number of bytes sent from vttablet for each stream call. It's recommended to keep this value in sync with vtgate's stream_buffer_size. (default 32768)
  --queryserver-config-stream-pool-prefill-parallelism int
	query server stream pool prefill parallelism, a non-zero value will prefill the pool using the specified parallelism
  --queryserver-config-stream-pool-size int
	query server stream connection pool size, stream pool is used by stream queries: queries that return results to client in a streaming fashion (default 200)
  --queryserver-config-stream-pool-timeout float
	query server stream pool timeout (in seconds), it is how long vttablet waits for a connection from the stream pool. If set to 0 (default) then there is no timeout.
  --queryserver-config-stream-pool-waiter-cap int
	query server stream pool waiter limit, this is the maximum number of streaming queries that can be queued waiting to get a connection
  --queryserver-config-strict-table-acl
	only allow queries that pass table acl checks
  --queryserver-config-terse-errors
	prevent bind vars from escaping in client error messages
  --queryserver-config-transaction-cap int
	query server transaction cap is the maximum number of transactions allowed to happen at any given point of a time for a single vttablet. E.g. by setting transaction cap to 100, there are at most 100 transactions will be processed by a vttablet and the 101th transaction will be blocked (and fail if it cannot get connection within specified timeout) (default 20)
  --queryserver-config-transaction-prefill-parallelism int
	query server transaction prefill parallelism, a non-zero value will prefill the pool using the specified parallism.
  --queryserver-config-transaction-timeout float
	query server transaction timeout (in seconds), a transaction will be killed if it takes longer than this value (default 30)
  --queryserver-config-txpool-timeout float
	query server transaction pool timeout, it is how long vttablet waits if tx pool is full (default 1)
  --queryserver-config-txpool-waiter-cap int
	query server transaction pool waiter limit, this is the maximum number of transactions that can be queued waiting to get a connection (default 5000)
  --queryserver-config-warn-result-size int
	query server result size warning threshold, warn if number of rows returned from vttablet for non-streaming queries exceeds this
  --queryserver_enable_online_ddl
	Enable online DDL. (default true)
  --redact-debug-ui-queries
	redact full queries and bind variables from debug UI
  --relay_log_max_items int
	Maximum number of rows for VReplication target buffering. (default 5000)
  --relay_log_max_size int
	Maximum buffer size (in bytes) for VReplication target buffering. If single rows are larger than this, a single row is buffered at a time. (default 250000)
  --remote_operation_timeout duration
	time to wait for a remote operation (default 30s)
  --replication_connect_retry duration
	how long to wait in between replica reconnect attempts. Only precise to the second. (default 10s)
  --restore_concurrency int
	(init restore parameter) how many concurrent files to restore at once (default 4)
  --restore_from_backup
	(init restore parameter) will check BackupStorage for a recent backup at startup and start there
  --restore_from_backup_ts string
	(init restore parameter) if set, restore the latest backup taken at or before this timestamp. Example: '2021-04-29.133050'
  --retain_online_ddl_tables duration
	How long should vttablet keep an old migrated table before purging it (default 24h0m0s)
  --s3_backup_aws_endpoint string
	endpoint of the S3 backend (region must be provided)
  --s3_backup_aws_region string
	AWS region to use (default us-east-1)
  --s3_backup_aws_retries int
	AWS request retries (default -1)
  --s3_backup_force_path_style
	force the s3 path style
  --s3_backup_log_level string
	determine the S3 loglevel to use from LogOff, LogDebug, LogDebugWithSigning, LogDebugWithHTTPBody, LogDebugWithRequestRetries, LogDebugWithRequestErrors (default LogOff)
  --s3_backup_server_side_encryption string
	server-side encryption algorithm (e.g., AES256, aws:kms, sse_c:/path/to/key/file)
  --s3_backup_storage_bucket string
	S3 bucket to use for backups
  --s3_backup_storage_root string
	root prefix for all backup-related object names
  --s3_backup_tls_skip_verify_cert
	skip the 'certificate is valid' check for SSL connections
  --sanitize_log_messages
	Remove potentially sensitive information in tablet INFO, WARNING, and ERROR log messages such as query parameters.
  --security_policy string
	the name of a registered security policy to use for controlling access to URLs - empty means allow all for anyone (built-in policies: deny-all, read-only)
  --service_map value
	comma separated list of services to enable (or disable if prefixed with '-') Example: grpc-queryservice
  --serving_state_grace_period duration
	how long to pause after broadcasting health to vtgate, before enforcing a new serving state
  --shard_sync_retry_delay duration
	delay between retries of updates to keep the tablet and its shard record in sync (default 30s)
  --shutdown_grace_period float
	how long to wait (in seconds) for queries and transactions to complete during graceful shutdown.
  --sql-max-length-errors int
	truncate queries in error logs to the given length (default unlimited)
  --sql-max-length-ui int
	truncate queries in debug UIs to the given length (default 512) (default 512)
  --srv_topo_cache_refresh duration
	how frequently to refresh the topology for cached entries (default 1s)
  --srv_topo_cache_ttl duration
	how long to use cached entries for topology (default 1s)
  --srv_topo_timeout duration
	topo server timeout (default 5s)
  --stats_backend string
	The name of the registered push-based monitoring/stats backend to use
  --stats_combine_dimensions string
	List of dimensions to be combined into a single "all" value in exported stats vars
  --stats_common_tags string
	Comma-separated list of common tags for the stats backend. It provides both label and values. Example: label1:value1,label2:value2
  --stats_drop_variables string
	Variables to be dropped from the list of exported variables.
  --stats_emit_period duration
	Interval between emitting stats to all registered backends (default 1m0s)
  --statsd_address string
	Address for statsd client
  --statsd_sample_rate float
	 (default 1)
  --stderrthreshold value
	logs at or above this threshold go to stderr (default 1)
  --stream_health_buffer_size uint
	max streaming health entries to buffer per streaming health client (default 20)
  --structured-logging
	whether to use structured logging (Zap) or the original (glog) logger
  --table-acl-config string
	path to table access checker config file; send SIGHUP to reload this file
  --table-acl-config-reload-interval duration
	Ticker to reload ACLs. Duration flag, format e.g.: 30s. Default: do not reload
  --table_gc_lifecycle string
	States for a DROP TABLE garbage collection cycle. Default is 'hold,purge,evac,drop', use any subset ('drop' implcitly always included) (default hold,purge,evac,drop)
  --tablet-path string
	tablet alias
  --tablet_config string
	YAML file config for tablet
  --tablet_dir string
	The directory within the vtdataroot to store vttablet/mysql files. Defaults to being generated by the tablet uid.
  --tablet_filters value
	Specifies a comma-separated list of 'keyspace|shard_name or keyrange' values to filter the tablets to watch
  --tablet_grpc_ca string
	the server ca to use to validate servers when connecting
  --tablet_grpc_cert string
	the cert to use to connect
  --tablet_grpc_crl string
	the server crl to use to validate server certificates when connecting
  --tablet_grpc_key string
	the key to use to connect
  --tablet_grpc_server_name string
	the server name to use to validate server certificate
  --tablet_hostname string
	if not empty, this hostname will be assumed instead of trying to resolve it
  --tablet_manager_grpc_ca string
	the server ca to use to validate servers when connecting
  --tablet_manager_grpc_cert string
	the cert to use to connect
  --tablet_manager_grpc_concurrency int
	concurrency to use to talk to a vttablet server for performance-sensitive RPCs (like ExecuteFetchAs{Dba,AllPrivs,App}) (default 8)
  --tablet_manager_grpc_connpool_size int
	number of tablets to keep tmclient connections open to (default 100)
  --tablet_manager_grpc_crl string
	the server crl to use to validate server certificates when connecting
  --tablet_manager_grpc_key string
	the key to use to connect
  --tablet_manager_grpc_server_name string
	the server name to use to validate server certificate
  --tablet_manager_protocol string
	the protocol to use to talk to vttablet (default grpc)
  --tablet_protocol string
	how to talk to the vttablets (default grpc)
  --tablet_refresh_interval duration
	tablet refresh interval (default 1m0s)
  --tablet_refresh_known_tablets
	tablet refresh reloads the tablet address/port map from topo in case it changes (default true)
  --tablet_url_template string
	format string describing debug tablet url formatting. See the Go code for getTabletDebugURL() how to customize this. (default http://{{.GetTabletHostPort}})
  --throttle_check_as_check_self
	Should throttler/check return a throttler/check-self result (changes throttler behavior for writes)
  --throttle_metrics_query SELECT
	Override default heartbeat/lag metric. Use either SELECT (must return single row, single value) or `SHOW GLOBAL ... LIKE ...` queries. Set -throttle_metrics_threshold respectively.
  --throttle_metrics_threshold float
	Override default throttle threshold, respective to -throttle_metrics_query (default 1.7976931348623157e+308)
  --throttle_tablet_types string
	Comma separated VTTablet types to be considered by the throttler. default: 'replica'. example: 'replica,rdonly'. 'replica' aways implicitly included (default replica)
  --throttle_threshold duration
	Replication lag threshold for default lag throttling (default 1s)
  --topo_consul_idle_conn_timeout duration
	Maximum amount of time to pool idle connections. (default 1m30s)
  --topo_consul_lock_delay duration
	LockDelay for consul session. (default 15s)
  --topo_consul_lock_session_checks string
	List of checks for consul session. (default serfHealth)
  --topo_consul_lock_session_ttl string
	TTL for consul session.
  --topo_consul_max_conns_per_host int
	Maximum number of consul connections per host.
  --topo_consul_max_idle_conns int
	Maximum number of idle consul connections. (default 100)
  --topo_consul_watch_poll_duration duration
	time of the long poll for watch queries. (default 30s)
  --topo_etcd_lease_ttl int
	Lease TTL for locks and leader election. The client will use KeepAlive to keep the lease going. (default 30)
  --topo_etcd_tls_ca string
	path to the ca to use to validate the server cert when connecting to the etcd topo server
  --topo_etcd_tls_cert string
	path to the client cert to use to connect to the etcd topo server, requires topo_etcd_tls_key, enables TLS
  --topo_etcd_tls_key string
	path to the client key to use to connect to the etcd topo server, enables TLS
  --topo_global_root string
	the path of the global topology data in the global topology server
  --topo_global_server_address string
	the address of the global topology server
  --topo_implementation string
	the topology implementation to use
  --topo_k8s_context string
	The kubeconfig context to use, overrides the 'current-context' from the config
  --topo_k8s_kubeconfig string
	Path to a valid kubeconfig file. When running as a k8s pod inside the same cluster you wish to use as the topo, you may omit this and the below arguments, and Vitess is capable of auto-discovering the correct values. https://kubernetes.io/docs/tasks/access-application-cluster/access-cluster/#accessing-the-api-from-a-pod
  --topo_k8s_namespace string
	The kubernetes namespace to use for all objects. Default comes from the context or in-cluster config
  --topo_read_concurrency int
	concurrent topo reads (default 32)
  --topo_zk_auth_file string
	auth to use when connecting to the zk topo server, file contents should be <scheme>:<auth>, e.g., digest:user:pass
  --topo_zk_base_timeout duration
	zk base timeout (see zk.Connect) (default 30s)
  --topo_zk_max_concurrency int
	maximum number of pending requests to send to a Zookeeper server. (default 64)
  --topo_zk_tls_ca string
	the server ca to use to validate servers when connecting to the zk topo server
  --topo_zk_tls_cert string
	the cert to use to connect to the zk topo server, requires topo_zk_tls_key, enables TLS
  --topo_zk_tls_key string
	the key to use to connect to the zk topo server, enables TLS
  --topocustomrule_cell string
	topo cell for customrules file. (default global)
  --topocustomrule_path string
	path for customrules file. Disabled if empty.
  --tracer string
	tracing service to use (default noop)
  --tracing-enable-logging
	whether to enable logging in the tracing service
  --tracing-sampling-rate value
	sampling rate for the probabilistic jaeger sampler (default 0.1)
  --tracing-sampling-type value
	sampling strategy to use for jaeger. possible values are 'const', 'probabilistic', 'rateLimiting', or 'remote' (default const)
  --track_schema_versions
	When enabled, vttablet will store versions of schemas at each position that a DDL is applied and allow retrieval of the schema corresponding to a position
  --transaction-log-stream-handler string
	URL handler for streaming transactions log (default /debug/txlog)
  --transaction_limit_by_component
	Include CallerID.component when considering who the user is for the purpose of transaction limit.
  --transaction_limit_by_principal
	Include CallerID.principal when considering who the user is for the purpose of transaction limit. (default true)
  --transaction_limit_by_subcomponent
	Include CallerID.subcomponent when considering who the user is for the purpose of transaction limit.
  --transaction_limit_by_username
	Include VTGateCallerID.username when considering who the user is for the purpose of transaction limit. (default true)
  --transaction_limit_per_user float
	Maximum number of transactions a single user is allowed to use at any time, represented as fraction of -transaction_cap. (default 0.4)
  --transaction_shutdown_grace_period float
	DEPRECATED: use shutdown_grace_period instead.
  --twopc_abandon_age float
	time in seconds. Any unresolved transaction older than this time will be sent to the coordinator to be resolved.
  --twopc_coordinator_address string
	address of the (VTGate) process(es) that will be used to notify of abandoned transactions.
  --twopc_enable
	if the flag is on, 2pc is enabled. Other 2pc flags must be supplied.
  --tx-throttler-config string
	Synonym to -tx_throttler_config (default target_replication_lag_sec: 2
max_replication_lag_sec: 10
initial_rate: 100
max_increase: 1
emergency_decrease: 0.5
min_duration_between_increases_sec: 40
max_duration_between_increases_sec: 62
min_duration_between_decreases_sec: 20
spread_backlog_across_sec: 20
age_bad_rate_after_sec: 180
bad_rate_increase: 0.1
max_rate_approach_threshold: 0.9
)
  --tx-throttler-healthcheck-cells value
	Synonym to -tx_throttler_healthcheck_cells
  --tx_throttler_config string
	The configuration of the transaction throttler as a text formatted throttlerdata.Configuration protocol buffer message (default target_replication_lag_sec: 2
max_replication_lag_sec: 10
initial_rate: 100
max_increase: 1
emergency_decrease: 0.5
min_duration_between_increases_sec: 40
max_duration_between_increases_sec: 62
min_duration_between_decreases_sec: 20
spread_backlog_across_sec: 20
age_bad_rate_after_sec: 180
bad_rate_increase: 0.1
max_rate_approach_threshold: 0.9
)
  --tx_throttler_healthcheck_cells value
	A comma-separated list of cells. Only tabletservers running in these cells will be monitored for replication lag by the transaction throttler.
  --unhealthy_threshold duration
	replication lag after which a replica is considered unhealthy (default 2h0m0s)
  --use_super_read_only
	Set super_read_only flag when performing planned failover.
  --v value
	log level for V logs
  --version
	print binary version
  --vmodule value
	comma-separated list of pattern=N settings for file-filtered logging
  --vreplication_copy_phase_duration duration
	Duration for each copy phase loop (before running the next catchup: default 1h) (default 1h0m0s)
  --vreplication_copy_phase_max_innodb_history_list_length int
	The maximum InnoDB transaction history that can exist on a vstreamer (source) before starting another round of copying rows. This helps to limit the impact on the source tablet. (default 1000000)
  --vreplication_copy_phase_max_mysql_replication_lag int
	The maximum MySQL replication lag (in seconds) that can exist on a vstreamer (source) before starting another round of copying rows. This helps to limit the impact on the source tablet. (default 43200)
  --vreplication_experimental_flags int
	(Bitmask) of experimental features in vreplication to enable (default 1)
  --vreplication_healthcheck_retry_delay duration
	healthcheck retry delay (default 5s)
  --vreplication_healthcheck_timeout duration
	healthcheck retry delay (default 1m0s)
  --vreplication_healthcheck_topology_refresh duration
	refresh interval for re-reading the topology (default 30s)
  --vreplication_heartbeat_update_interval int
	Frequency (in seconds, default 1, max 60) at which the time_updated column of a vreplication stream when idling (default 1)
  --vreplication_max_time_to_retry_on_error duration
	stop automatically retrying when we've had consecutive failures with the same error for this long after the first occurrence (default 15m0s)
  --vreplication_replica_lag_tolerance duration
	Replica lag threshold duration: once lag is below this we switch from copy phase to the replication (streaming) phase (default 1m0s)
  --vreplication_retry_delay duration
	delay before retrying a failed workflow event in the replication phase (default 5s)
  --vreplication_store_compressed_gtid
	Store compressed gtids in the pos column of _vt.vreplication
  --vreplication_tablet_type string
	comma separated list of tablet types used as a source (default in_order:REPLICA,PRIMARY)
  --vstream_dynamic_packet_size
	Enable dynamic packet sizing for VReplication. This will adjust the packet size during replication to improve performance. (default true)
  --vstream_packet_size int
	Suggested packet size for VReplication streamer. This is used only as a recommendation. The actual packet size may be more or less than this amount. (default 250000)
  --vtctld_addr string
	address of a vtctld instance
  --vtgate_protocol string
	how to talk to vtgate (default grpc)
  --vttablet_skip_buildinfo_tags string
	comma-separated list of buildinfo tags to skip from merging with -init_tags. each tag is either an exact match or a regular expression of the form '/regexp/'. (default /.*/)
  --wait_for_backup_interval duration
	(init restore parameter) if this is greater than 0, instead of starting up empty when no backups are found, keep checking at this interval for a backup to appear
  --watch_replication_stream
	When enabled, vttablet will stream the MySQL replication stream from the local server, and use it to update schema when it sees a DDL.
  --xbstream_restore_flags string
	flags to pass to xbstream command during restore. These should be space separated and will be added to the end of the command. These need to match the ones used for backup e.g. --compress / --decompress, --encrypt / --decrypt
  --xtrabackup_backup_flags string
	flags to pass to backup command. These should be space separated and will be added to the end of the command
  --xtrabackup_prepare_flags string
	flags to pass to prepare command. These should be space separated and will be added to the end of the command
  --xtrabackup_root_path string
	directory location of the xtrabackup and xbstream executables, e.g., /usr/bin
  --xtrabackup_stream_mode string
	which mode to use if streaming, valid values are tar and xbstream (default tar)
  --xtrabackup_stripe_block_size uint
	Size in bytes of each block that gets sent to a given stripe before rotating to the next stripe (default 102400)
  --xtrabackup_stripes uint
	If greater than 0, use data striping across this many destination files to parallelize data transfer and decompression
  --xtrabackup_user string
	User that xtrabackup will use to connect to the database server. This user must have all necessary privileges. For details, please refer to xtrabackup documentation.
>>>>>>> f4c0d535
<|MERGE_RESOLUTION|>--- conflicted
+++ resolved
@@ -1,517 +1,4 @@
 Usage of vttablet:
-<<<<<<< HEAD
-      --allowed_tablet_types TabletTypeList                              Specifies the tablet types this vtgate is allowed to route queries to
-      --alsologtostderr                                                  log to standard error as well as files
-      --app_idle_timeout duration                                        Idle timeout for app connections (default 1m0s)
-      --app_pool_size int                                                Size of the connection pool for app connections (default 40)
-      --azblob_backup_account_key_file string                            Path to a file containing the Azure Storage account key; if this flag is unset, the environment variable VT_AZBLOB_ACCOUNT_KEY will be used as the key itself (NOT a file path)
-      --azblob_backup_account_name string                                Azure Storage Account name for backups; if this flag is unset, the environment variable VT_AZBLOB_ACCOUNT_NAME will be used
-      --azblob_backup_container_name string                              Azure Blob Container Name
-      --azblob_backup_parallelism int                                    Azure Blob operation parallelism (requires extra memory when increased) (default 1)
-      --azblob_backup_storage_root string                                Root prefix for all backup-related Azure Blobs; this should exclude both initial and trailing '/' (e.g. just 'a/b' not '/a/b/')
-      --backup_engine_implementation string                              Specifies which implementation to use for creating new backups (builtin or xtrabackup). Restores will always be done with whichever engine created a given backup. (default "builtin")
-      --backup_storage_block_size int                                    if backup_storage_compress is true, backup_storage_block_size sets the byte size for each block while compressing (default is 250000). (default 250000)
-      --backup_storage_compress                                          if set, the backup files will be compressed (default is true). Set to false for instance if a backup_storage_hook is specified and it compresses the data. (default true)
-      --backup_storage_hook string                                       if set, we send the contents of the backup files through this hook.
-      --backup_storage_implementation string                             which implementation to use for the backup storage feature
-      --backup_storage_number_blocks int                                 if backup_storage_compress is true, backup_storage_number_blocks sets the number of blocks that can be processed, at once, before the writer blocks, during compression (default is 2). It should be equal to the number of CPUs available for compression (default 2)
-      --binlog_host string                                               PITR restore parameter: hostname/IP of binlog server.
-      --binlog_password string                                           PITR restore parameter: password of binlog server.
-      --binlog_player_grpc_ca string                                     the server ca to use to validate servers when connecting
-      --binlog_player_grpc_cert string                                   the cert to use to connect
-      --binlog_player_grpc_crl string                                    the server crl to use to validate server certificates when connecting
-      --binlog_player_grpc_key string                                    the key to use to connect
-      --binlog_player_grpc_server_name string                            the server name to use to validate server certificate
-      --binlog_player_protocol string                                    the protocol to download binlogs from a vttablet (default "grpc")
-      --binlog_port int                                                  PITR restore parameter: port of binlog server.
-      --binlog_ssl_ca string                                             PITR restore parameter: Filename containing TLS CA certificate to verify binlog server TLS certificate against.
-      --binlog_ssl_cert string                                           PITR restore parameter: Filename containing mTLS client certificate to present to binlog server as authentication.
-      --binlog_ssl_key string                                            PITR restore parameter: Filename containing mTLS client private key for use in binlog server authentication.
-      --binlog_ssl_server_name string                                    PITR restore parameter: TLS server name (common name) to verify against for the binlog server we are connecting to (If not set: use the hostname or IP supplied in -binlog_host).
-      --binlog_user string                                               PITR restore parameter: username of binlog server.
-      --builtin-compressor string                                        builtin compressor engine to use (default "pgzip")
-      --builtin-decompressor string                                      builtin decompressor engine to use (default "auto")
-      --builtinbackup_mysqld_timeout duration                            how long to wait for mysqld to shutdown at the start of the backup (default 10m0s)
-      --builtinbackup_progress duration                                  how often to send progress updates when backing up large files (default 5s)
-      --catch-sigpipe                                                    catch and ignore SIGPIPE on stdout and stderr if specified
-      --ceph_backup_storage_config string                                Path to JSON config file for ceph backup storage (default "ceph_backup_config.json")
-      --client-found-rows-pool-size int                                  DEPRECATED: queryserver-config-transaction-cap will be used instead.
-      --compression-level int                                            what level to pass to the compressor (default 1)
-      --consul_auth_static_file string                                   JSON File to read the topos/tokens from.
-      --cpu_profile string                                               deprecated: use '-pprof=cpu' instead
-      --datadog-agent-host string                                        host to send spans to. if empty, no tracing will be done
-      --datadog-agent-port string                                        port to send spans to. if empty, no tracing will be done
-      --db-config-allprivs-charset string                                deprecated: use db_charset (default "utf8mb4")
-      --db-config-allprivs-flags uint                                    deprecated: use db_flags
-      --db-config-allprivs-flavor string                                 deprecated: use db_flavor
-      --db-config-allprivs-host string                                   deprecated: use db_host
-      --db-config-allprivs-pass string                                   db allprivs deprecated: use db_allprivs_password
-      --db-config-allprivs-port int                                      deprecated: use db_port
-      --db-config-allprivs-server_name string                            deprecated: use db_server_name
-      --db-config-allprivs-ssl-ca string                                 deprecated: use db_ssl_ca
-      --db-config-allprivs-ssl-ca-path string                            deprecated: use db_ssl_ca_path
-      --db-config-allprivs-ssl-cert string                               deprecated: use db_ssl_cert
-      --db-config-allprivs-ssl-key string                                deprecated: use db_ssl_key
-      --db-config-allprivs-uname string                                  deprecated: use db_allprivs_user (default "vt_allprivs")
-      --db-config-allprivs-unixsocket string                             deprecated: use db_socket
-      --db-config-app-charset string                                     deprecated: use db_charset (default "utf8mb4")
-      --db-config-app-flags uint                                         deprecated: use db_flags
-      --db-config-app-flavor string                                      deprecated: use db_flavor
-      --db-config-app-host string                                        deprecated: use db_host
-      --db-config-app-pass string                                        db app deprecated: use db_app_password
-      --db-config-app-port int                                           deprecated: use db_port
-      --db-config-app-server_name string                                 deprecated: use db_server_name
-      --db-config-app-ssl-ca string                                      deprecated: use db_ssl_ca
-      --db-config-app-ssl-ca-path string                                 deprecated: use db_ssl_ca_path
-      --db-config-app-ssl-cert string                                    deprecated: use db_ssl_cert
-      --db-config-app-ssl-key string                                     deprecated: use db_ssl_key
-      --db-config-app-uname string                                       deprecated: use db_app_user (default "vt_app")
-      --db-config-app-unixsocket string                                  deprecated: use db_socket
-      --db-config-appdebug-charset string                                deprecated: use db_charset (default "utf8mb4")
-      --db-config-appdebug-flags uint                                    deprecated: use db_flags
-      --db-config-appdebug-flavor string                                 deprecated: use db_flavor
-      --db-config-appdebug-host string                                   deprecated: use db_host
-      --db-config-appdebug-pass string                                   db appdebug deprecated: use db_appdebug_password
-      --db-config-appdebug-port int                                      deprecated: use db_port
-      --db-config-appdebug-server_name string                            deprecated: use db_server_name
-      --db-config-appdebug-ssl-ca string                                 deprecated: use db_ssl_ca
-      --db-config-appdebug-ssl-ca-path string                            deprecated: use db_ssl_ca_path
-      --db-config-appdebug-ssl-cert string                               deprecated: use db_ssl_cert
-      --db-config-appdebug-ssl-key string                                deprecated: use db_ssl_key
-      --db-config-appdebug-uname string                                  deprecated: use db_appdebug_user (default "vt_appdebug")
-      --db-config-appdebug-unixsocket string                             deprecated: use db_socket
-      --db-config-dba-charset string                                     deprecated: use db_charset (default "utf8mb4")
-      --db-config-dba-flags uint                                         deprecated: use db_flags
-      --db-config-dba-flavor string                                      deprecated: use db_flavor
-      --db-config-dba-host string                                        deprecated: use db_host
-      --db-config-dba-pass string                                        db dba deprecated: use db_dba_password
-      --db-config-dba-port int                                           deprecated: use db_port
-      --db-config-dba-server_name string                                 deprecated: use db_server_name
-      --db-config-dba-ssl-ca string                                      deprecated: use db_ssl_ca
-      --db-config-dba-ssl-ca-path string                                 deprecated: use db_ssl_ca_path
-      --db-config-dba-ssl-cert string                                    deprecated: use db_ssl_cert
-      --db-config-dba-ssl-key string                                     deprecated: use db_ssl_key
-      --db-config-dba-uname string                                       deprecated: use db_dba_user (default "vt_dba")
-      --db-config-dba-unixsocket string                                  deprecated: use db_socket
-      --db-config-erepl-charset string                                   deprecated: use db_charset (default "utf8mb4")
-      --db-config-erepl-dbname string                                    deprecated: dbname does not need to be explicitly configured
-      --db-config-erepl-flags uint                                       deprecated: use db_flags
-      --db-config-erepl-flavor string                                    deprecated: use db_flavor
-      --db-config-erepl-host string                                      deprecated: use db_host
-      --db-config-erepl-pass string                                      db erepl deprecated: use db_erepl_password
-      --db-config-erepl-port int                                         deprecated: use db_port
-      --db-config-erepl-server_name string                               deprecated: use db_server_name
-      --db-config-erepl-ssl-ca string                                    deprecated: use db_ssl_ca
-      --db-config-erepl-ssl-ca-path string                               deprecated: use db_ssl_ca_path
-      --db-config-erepl-ssl-cert string                                  deprecated: use db_ssl_cert
-      --db-config-erepl-ssl-key string                                   deprecated: use db_ssl_key
-      --db-config-erepl-uname string                                     deprecated: use db_erepl_user (default "vt_erepl")
-      --db-config-erepl-unixsocket string                                deprecated: use db_socket
-      --db-config-filtered-charset string                                deprecated: use db_charset (default "utf8mb4")
-      --db-config-filtered-flags uint                                    deprecated: use db_flags
-      --db-config-filtered-flavor string                                 deprecated: use db_flavor
-      --db-config-filtered-host string                                   deprecated: use db_host
-      --db-config-filtered-pass string                                   db filtered deprecated: use db_filtered_password
-      --db-config-filtered-port int                                      deprecated: use db_port
-      --db-config-filtered-server_name string                            deprecated: use db_server_name
-      --db-config-filtered-ssl-ca string                                 deprecated: use db_ssl_ca
-      --db-config-filtered-ssl-ca-path string                            deprecated: use db_ssl_ca_path
-      --db-config-filtered-ssl-cert string                               deprecated: use db_ssl_cert
-      --db-config-filtered-ssl-key string                                deprecated: use db_ssl_key
-      --db-config-filtered-uname string                                  deprecated: use db_filtered_user (default "vt_filtered")
-      --db-config-filtered-unixsocket string                             deprecated: use db_socket
-      --db-config-repl-charset string                                    deprecated: use db_charset (default "utf8mb4")
-      --db-config-repl-flags uint                                        deprecated: use db_flags
-      --db-config-repl-flavor string                                     deprecated: use db_flavor
-      --db-config-repl-host string                                       deprecated: use db_host
-      --db-config-repl-pass string                                       db repl deprecated: use db_repl_password
-      --db-config-repl-port int                                          deprecated: use db_port
-      --db-config-repl-server_name string                                deprecated: use db_server_name
-      --db-config-repl-ssl-ca string                                     deprecated: use db_ssl_ca
-      --db-config-repl-ssl-ca-path string                                deprecated: use db_ssl_ca_path
-      --db-config-repl-ssl-cert string                                   deprecated: use db_ssl_cert
-      --db-config-repl-ssl-key string                                    deprecated: use db_ssl_key
-      --db-config-repl-uname string                                      deprecated: use db_repl_user (default "vt_repl")
-      --db-config-repl-unixsocket string                                 deprecated: use db_socket
-      --db-credentials-file string                                       db credentials file; send SIGHUP to reload this file
-      --db-credentials-server string                                     db credentials server type ('file' - file implementation; 'vault' - HashiCorp Vault implementation) (default "file")
-      --db-credentials-vault-addr string                                 URL to Vault server
-      --db-credentials-vault-path string                                 Vault path to credentials JSON blob, e.g.: secret/data/prod/dbcreds
-      --db-credentials-vault-role-mountpoint string                      Vault AppRole mountpoint; can also be passed using VAULT_MOUNTPOINT environment variable (default "approle")
-      --db-credentials-vault-role-secretidfile string                    Path to file containing Vault AppRole secret_id; can also be passed using VAULT_SECRETID environment variable
-      --db-credentials-vault-roleid string                               Vault AppRole id; can also be passed using VAULT_ROLEID environment variable
-      --db-credentials-vault-timeout duration                            Timeout for vault API operations (default 10s)
-      --db-credentials-vault-tls-ca string                               Path to CA PEM for validating Vault server certificate
-      --db-credentials-vault-tokenfile string                            Path to file containing Vault auth token; token can also be passed using VAULT_TOKEN environment variable
-      --db-credentials-vault-ttl duration                                How long to cache DB credentials from the Vault server (default 30m0s)
-      --db_allprivs_password string                                      db allprivs password
-      --db_allprivs_use_ssl                                              Set this flag to false to make the allprivs connection to not use ssl (default true)
-      --db_allprivs_user string                                          db allprivs user userKey (default "vt_allprivs")
-      --db_app_password string                                           db app password
-      --db_app_use_ssl                                                   Set this flag to false to make the app connection to not use ssl (default true)
-      --db_app_user string                                               db app user userKey (default "vt_app")
-      --db_appdebug_password string                                      db appdebug password
-      --db_appdebug_use_ssl                                              Set this flag to false to make the appdebug connection to not use ssl (default true)
-      --db_appdebug_user string                                          db appdebug user userKey (default "vt_appdebug")
-      --db_charset string                                                Character set used for this tablet. (default "utf8mb4")
-      --db_conn_query_info                                               enable parsing and processing of QUERY_OK info fields
-      --db_connect_timeout_ms int                                        connection timeout to mysqld in milliseconds (0 for no timeout)
-      --db_dba_password string                                           db dba password
-      --db_dba_use_ssl                                                   Set this flag to false to make the dba connection to not use ssl (default true)
-      --db_dba_user string                                               db dba user userKey (default "vt_dba")
-      --db_erepl_password string                                         db erepl password
-      --db_erepl_use_ssl                                                 Set this flag to false to make the erepl connection to not use ssl (default true)
-      --db_erepl_user string                                             db erepl user userKey (default "vt_erepl")
-      --db_filtered_password string                                      db filtered password
-      --db_filtered_use_ssl                                              Set this flag to false to make the filtered connection to not use ssl (default true)
-      --db_filtered_user string                                          db filtered user userKey (default "vt_filtered")
-      --db_flags uint                                                    Flag values as defined by MySQL.
-      --db_flavor string                                                 Flavor overrid. Valid value is FilePos.
-      --db_host string                                                   The host name for the tcp connection.
-      --db_port int                                                      tcp port
-      --db_repl_password string                                          db repl password
-      --db_repl_use_ssl                                                  Set this flag to false to make the repl connection to not use ssl (default true)
-      --db_repl_user string                                              db repl user userKey (default "vt_repl")
-      --db_server_name string                                            server name of the DB we are connecting to.
-      --db_socket string                                                 The unix socket to connect on. If this is specified, host and port will not be used.
-      --db_ssl_ca string                                                 connection ssl ca
-      --db_ssl_ca_path string                                            connection ssl ca path
-      --db_ssl_cert string                                               connection ssl certificate
-      --db_ssl_key string                                                connection ssl key
-      --db_ssl_mode SslMode                                              SSL mode to connect with. One of disabled, preferred, required, verify_ca & verify_identity.
-      --db_tls_min_version string                                        Configures the minimal TLS version negotiated when SSL is enabled. Defaults to TLSv1.2. Options: TLSv1.0, TLSv1.1, TLSv1.2, TLSv1.3.
-      --dba_idle_timeout duration                                        Idle timeout for dba connections (default 1m0s)
-      --dba_pool_size int                                                Size of the connection pool for dba connections (default 20)
-      --degraded_threshold duration                                      replication lag after which a replica is considered degraded (default 30s)
-      --disable_active_reparents                                         if set, do not allow active reparents. Use this to protect a cluster using external reparents.
-      --discovery_high_replication_lag_minimum_serving duration          the replication lag that is considered too high when applying the min_number_serving_vttablets threshold (default 2h0m0s)
-      --discovery_low_replication_lag duration                           the replication lag that is considered low enough to be healthy (default 30s)
-      --emit_stats                                                       If set, emit stats to push-based monitoring and stats backends
-      --enable-autocommit                                                This flag is deprecated. Autocommit is always allowed. (default true)
-      --enable-consolidator                                              Synonym to -enable_consolidator (default true)
-      --enable-consolidator-replicas                                     Synonym to -enable_consolidator_replicas
-      --enable-lag-throttler                                             Synonym to -enable_lag_throttler
-      --enable-per-workload-table-metrics                                If true, query counts and query error metrics include a label that identifies the workload
-      --enable-query-plan-field-caching                                  Synonym to -enable_query_plan_field_caching (default true)
-      --enable-tx-throttler                                              Synonym to -enable_tx_throttler
-      --enable_consolidator                                              This option enables the query consolidator. (default true)
-      --enable_consolidator_replicas                                     This option enables the query consolidator only on replicas.
-      --enable_hot_row_protection                                        If true, incoming transactions for the same row (range) will be queued and cannot consume all txpool slots.
-      --enable_hot_row_protection_dry_run                                If true, hot row protection is not enforced but logs if transactions would have been queued.
-      --enable_lag_throttler                                             If true, vttablet will run a throttler service, and will implicitly enable heartbeats
-      --enable_query_plan_field_caching                                  This option fetches & caches fields (columns) when storing query plans (default true)
-      --enable_replication_reporter                                      Use polling to track replication lag.
-      --enable_semi_sync                                                 Enable semi-sync when configuring replication, on primary and replica tablets only (rdonly tablets will not ack).
-      --enable_transaction_limit                                         If true, limit on number of transactions open at the same time will be enforced for all users. User trying to open a new transaction after exhausting their limit will receive an error immediately, regardless of whether there are available slots or not.
-      --enable_transaction_limit_dry_run                                 If true, limit on number of transactions open at the same time will be tracked for all users, but not enforced.
-      --enable_tx_throttler                                              If true replication-lag-based throttling on transactions will be enabled.
-      --enforce-tableacl-config                                          if this flag is true, vttablet will fail to start if a valid tableacl config does not exist
-      --enforce_strict_trans_tables                                      If true, vttablet requires MySQL to run with STRICT_TRANS_TABLES or STRICT_ALL_TABLES on. It is recommended to not turn this flag off. Otherwise MySQL may alter your supplied values before saving them to the database. (default true)
-      --external-compressor string                                       command with arguments to use when compressing a backup
-      --external-compressor-extension string                             extension to use when using an external compressor
-      --external-decompressor string                                     command with arguments to use when decompressing a backup
-      --file_backup_storage_root string                                  root directory for the file backup storage
-      --filecustomrules string                                           file based custom rule path
-      --filecustomrules_watch                                            set up a watch on the target file and reload query rules when it changes
-      --gc_check_interval duration                                       Interval between garbage collection checks (default 1h0m0s)
-      --gc_purge_check_interval duration                                 Interval between purge discovery checks (default 1m0s)
-      --gcs_backup_storage_bucket string                                 Google Cloud Storage bucket to use for backups
-      --gcs_backup_storage_root string                                   root prefix for all backup-related object names
-      --gh-ost-path string                                               override default gh-ost binary full path
-      --grpc_auth_mode string                                            Which auth plugin implementation to use (eg: static)
-      --grpc_auth_mtls_allowed_substrings string                         List of substrings of at least one of the client certificate names (separated by colon).
-      --grpc_auth_static_client_creds string                             when using grpc_static_auth in the server, this file provides the credentials to use to authenticate with server
-      --grpc_auth_static_password_file string                            JSON File to read the users/passwords from.
-      --grpc_ca string                                                   server CA to use for gRPC connections, requires TLS, and enforces client certificate check
-      --grpc_cert string                                                 server certificate to use for gRPC connections, requires grpc_key, enables TLS
-      --grpc_compression string                                          Which protocol to use for compressing gRPC. Default: nothing. Supported: snappy
-      --grpc_crl string                                                  path to a certificate revocation list in PEM format, client certificates will be further verified against this file during TLS handshake
-      --grpc_enable_optional_tls                                         enable optional TLS mode when a server accepts both TLS and plain-text connections on the same port
-      --grpc_enable_tracing                                              Enable GRPC tracing
-      --grpc_initial_conn_window_size int                                gRPC initial connection window size
-      --grpc_initial_window_size int                                     gRPC initial window size
-      --grpc_keepalive_time duration                                     After a duration of this time, if the client doesn't see any activity, it pings the server to see if the transport is still alive. (default 10s)
-      --grpc_keepalive_timeout duration                                  After having pinged for keepalive check, the client waits for a duration of Timeout and if no activity is seen even after that the connection is closed. (default 10s)
-      --grpc_key string                                                  server private key to use for gRPC connections, requires grpc_cert, enables TLS
-      --grpc_max_connection_age duration                                 Maximum age of a client connection before GoAway is sent. (default 2562047h47m16.854775807s)
-      --grpc_max_connection_age_grace duration                           Additional grace period after grpc_max_connection_age, after which connections are forcibly closed. (default 2562047h47m16.854775807s)
-      --grpc_max_message_size int                                        Maximum allowed RPC message size. Larger messages will be rejected by gRPC with the error 'exceeding the max size'. (default 16777216)
-      --grpc_port int                                                    Port to listen on for gRPC calls
-      --grpc_prometheus                                                  Enable gRPC monitoring with Prometheus
-      --grpc_server_ca string                                            path to server CA in PEM format, which will be combine with server cert, return full certificate chain to clients
-      --grpc_server_initial_conn_window_size int                         gRPC server initial connection window size
-      --grpc_server_initial_window_size int                              gRPC server initial window size
-      --grpc_server_keepalive_enforcement_policy_min_time duration       gRPC server minimum keepalive time (default 10s)
-      --grpc_server_keepalive_enforcement_policy_permit_without_stream   gRPC server permit client keepalive pings even when there are no active streams (RPCs)
-      --health_check_interval duration                                   Interval between health checks (default 20s)
-      --heartbeat_enable                                                 If true, vttablet records (if master) or checks (if replica) the current time of a replication heartbeat in the table _vt.heartbeat. The result is used to inform the serving state of the vttablet via healthchecks.
-      --heartbeat_interval duration                                      How frequently to read and write replication heartbeat. (default 1s)
-      --heartbeat_on_demand_duration duration                            If non-zero, heartbeats are only written upon consumer request, and only run for up to given duration following the request. Frequent requests can keep the heartbeat running consistently; when requests are infrequent heartbeat may completely stop between requests (default 0s)
-  -h, --help                                                             display usage and exit
-      --hot_row_protection_concurrent_transactions int                   Number of concurrent transactions let through to the txpool/MySQL for the same hot row. Should be > 1 to have enough 'ready' transactions in MySQL and benefit from a pipelining effect. (default 5)
-      --hot_row_protection_max_global_queue_size int                     Global queue limit across all row (ranges). Useful to prevent that the queue can grow unbounded. (default 1000)
-      --hot_row_protection_max_queue_size int                            Maximum number of BeginExecute RPCs which will be queued for the same row (range). (default 20)
-      --init_db_name_override string                                     (init parameter) override the name of the db used by vttablet. Without this flag, the db name defaults to vt_<keyspacename>
-      --init_keyspace string                                             (init parameter) keyspace to use for this tablet
-      --init_populate_metadata                                           (init parameter) populate metadata tables even if restore_from_backup is disabled. If restore_from_backup is enabled, metadata tables are always populated regardless of this flag.
-      --init_shard string                                                (init parameter) shard to use for this tablet
-      --init_tablet_type string                                          (init parameter) the tablet type to use for this tablet.
-      --init_tags StringMap                                              (init parameter) comma separated list of key:value pairs used to tag the tablet
-      --init_timeout duration                                            (init parameter) timeout to use for the init phase. (default 1m0s)
-      --jaeger-agent-host string                                         host and port to send spans to. if empty, no tracing will be done
-      --keep_logs duration                                               keep logs for this long (using ctime) (zero to keep forever) (default 0s)
-      --keep_logs_by_mtime duration                                      keep logs for this long (using mtime) (zero to keep forever) (default 0s)
-      --keyspaces_to_watch StringList                                    Specifies which keyspaces this vtgate should have access to while routing queries or accessing the vschema
-      --lameduck-period duration                                         keep running at least this long after SIGTERM before stopping (default 50ms)
-      --legacy_replication_lag_algorithm                                 use the legacy algorithm when selecting the vttablets for serving (default true)
-      --lock_tables_timeout duration                                     How long to keep the table locked before timing out (default 1m0s)
-      --log_backtrace_at traceLocation                                   when logging hits line file:N, emit a stack trace (default :0)
-      --log_dir string                                                   If non-empty, write log files in this directory
-      --log_err_stacks                                                   log stack traces for errors
-      --log_queries                                                      Enable query logging to syslog.
-      --log_queries_to_file string                                       Enable query logging to the specified file
-      --log_rotate_max_size uint                                         size in bytes at which logs are rotated (glog.MaxSize) (default 1887436800)
-      --logtostderr                                                      log to standard error instead of files
-      --master_connect_retry duration                                    Deprecated, use -replication_connect_retry (default 10s)
-      --mem-profile-rate int                                             deprecated: use '-pprof=mem' instead (default 524288)
-      --migration_check_interval duration                                Interval between migration checks (default 1m0s)
-      --min_number_serving_vttablets int                                 the minimum number of vttablets for each replicating tablet_type (e.g. replica, rdonly) that will be continue to be used even with replication lag above discovery_low_replication_lag, but still below discovery_high_replication_lag_minimum_serving (default 2)
-      --mutex-profile-fraction int                                       deprecated: use '-pprof=mutex' instead
-      --mycnf-file string                                                path to my.cnf, if reading all config params from there
-      --mycnf_bin_log_path string                                        mysql binlog path
-      --mycnf_data_dir string                                            data directory for mysql
-      --mycnf_error_log_path string                                      mysql error log path
-      --mycnf_general_log_path string                                    mysql general log path
-      --mycnf_innodb_data_home_dir string                                Innodb data home directory
-      --mycnf_innodb_log_group_home_dir string                           Innodb log group home directory
-      --mycnf_master_info_file string                                    mysql master.info file
-      --mycnf_mysql_port int                                             port mysql is listening on
-      --mycnf_pid_file string                                            mysql pid file
-      --mycnf_relay_log_index_path string                                mysql relay log index path
-      --mycnf_relay_log_info_path string                                 mysql relay log info path
-      --mycnf_relay_log_path string                                      mysql relay log path
-      --mycnf_secure_file_priv string                                    mysql path for loading secure files
-      --mycnf_server_id int                                              mysql server id of the server (if specified, mycnf-file will be ignored)
-      --mycnf_slow_log_path string                                       mysql slow query log path
-      --mycnf_socket_file string                                         mysql socket file
-      --mycnf_tmp_dir string                                             mysql tmp directory
-      --mysql_auth_server_static_file string                             JSON File to read the users/passwords from.
-      --mysql_auth_server_static_string string                           JSON representation of the users/passwords config.
-      --mysql_auth_static_reload_interval duration                       Ticker to reload credentials (default 0s)
-      --mysql_clientcert_auth_method string                              client-side authentication method to use. Supported values: mysql_clear_password, dialog. (default "mysql_clear_password")
-      --mysql_server_flush_delay duration                                Delay after which buffered response will be flushed to the client. (default 100ms)
-      --mysql_server_version string                                      MySQL server version to advertise.
-      --mysqlctl_client_protocol string                                  the protocol to use to talk to the mysqlctl server (default "grpc")
-      --mysqlctl_mycnf_template string                                   template file to use for generating the my.cnf file during server init
-      --mysqlctl_socket string                                           socket file to use for remote mysqlctl actions (empty for local actions)
-      --onclose_timeout duration                                         wait no more than this for OnClose handlers before stopping (default 1ns)
-      --onterm_timeout duration                                          wait no more than this for OnTermSync handlers before stopping (default 10s)
-      --opentsdb_uri string                                              URI of opentsdb /api/put method
-      --orc_api_password string                                          (Optional) Basic auth password to authenticate with Orchestrator's HTTP API.
-      --orc_api_url string                                               Address of Orchestrator's HTTP API (e.g. http://host:port/api/). Leave empty to disable Orchestrator integration.
-      --orc_api_user string                                              (Optional) Basic auth username to authenticate with Orchestrator's HTTP API. Leave empty to disable basic auth.
-      --orc_discover_interval duration                                   How often to ping Orchestrator's HTTP API endpoint to tell it we exist. 0 means never. (default 0s)
-      --orc_timeout duration                                             Timeout for calls to Orchestrator's HTTP API (default 30s)
-      --pid_file string                                                  If set, the process will write its pid to the named file, and delete it on graceful shutdown.
-      --pitr_gtid_lookup_timeout duration                                PITR restore parameter: timeout for fetching gtid from timestamp. (default 1m0s)
-      --pool-name-prefix string                                          Deprecated
-      --pool_hostname_resolve_interval duration                          if set force an update to all hostnames and reconnect if changed, defaults to 0 (disabled) (default 0s)
-      --port int                                                         port for the server
-      --pprof string                                                     enable profiling
-      --pt-osc-path string                                               override default pt-online-schema-change binary full path
-      --publish_retry_interval duration                                  how long vttablet waits to retry publishing the tablet record (default 30s)
-      --purge_logs_interval duration                                     how often try to remove old logs (default 1h0m0s)
-      --query-log-stream-handler string                                  URL handler for streaming queries log (default "/debug/querylog")
-      --querylog-filter-tag string                                       string that must be present in the query for it to be logged; if using a value as the tag, you need to disable query normalization
-      --querylog-format string                                           format for query logs ("text" or "json") (default "text")
-      --querylog-row-threshold uint                                      Number of rows a query has to return or affect before being logged; not useful for streaming queries. 0 means all queries will be logged.
-      --queryserver-config-acl-exempt-acl string                         an acl that exempt from table acl checking (this acl is free to access any vitess tables).
-      --queryserver-config-allowunsafe-dmls                              deprecated
-      --queryserver-config-annotate-queries                              prefix queries to MySQL backend with comment indicating vtgate principal (user) and target tablet type
-      --queryserver-config-enable-table-acl-dry-run                      If this flag is enabled, tabletserver will emit monitoring metrics and let the request pass regardless of table acl check results
-      --queryserver-config-idle-timeout float                            query server idle timeout (in seconds), vttablet manages various mysql connection pools. This config means if a connection has not been used in given idle timeout, this connection will be removed from pool. This effectively manages number of connection objects and optimize the pool performance. (default 1800)
-      --queryserver-config-max-dml-rows int                              query server max dml rows per statement, maximum number of rows allowed to return at a time for an update or delete with either 1) an equality where clauses on primary keys, or 2) a subselect statement. For update and delete statements in above two categories, vttablet will split the original query into multiple small queries based on this configuration value. 
-      --queryserver-config-max-result-size int                           query server max result size, maximum number of rows allowed to return from vttablet for non-streaming queries. (default 10000)
-      --queryserver-config-message-conn-pool-prefill-parallelism int     DEPRECATED: Unused.
-      --queryserver-config-message-conn-pool-size int                    DEPRECATED
-      --queryserver-config-message-postpone-cap int                      query server message postpone cap is the maximum number of messages that can be postponed at any given time. Set this number to substantially lower than transaction cap, so that the transaction pool isn't exhausted by the message subsystem. (default 4)
-      --queryserver-config-passthrough-dmls                              query server pass through all dml statements without rewriting
-      --queryserver-config-pool-prefill-parallelism int                  query server read pool prefill parallelism, a non-zero value will prefill the pool using the specified parallism.
-      --queryserver-config-pool-size int                                 query server read pool size, connection pool is used by regular queries (non streaming, not in a transaction) (default 16)
-      --queryserver-config-query-cache-lfu                               query server cache algorithm. when set to true, a new cache algorithm based on a TinyLFU admission policy will be used to improve cache behavior and prevent pollution from sparse queries (default true)
-      --queryserver-config-query-cache-memory int                        query server query cache size in bytes, maximum amount of memory to be used for caching. vttablet analyzes every incoming query and generate a query plan, these plans are being cached in a lru cache. This config controls the capacity of the lru cache. (default 33554432)
-      --queryserver-config-query-cache-size int                          query server query cache size, maximum number of queries to be cached. vttablet analyzes every incoming query and generate a query plan, these plans are being cached in a lru cache. This config controls the capacity of the lru cache. (default 5000)
-      --queryserver-config-query-pool-timeout float                      query server query pool timeout (in seconds), it is how long vttablet waits for a connection from the query pool. If set to 0 (default) then the overall query timeout is used instead.
-      --queryserver-config-query-pool-waiter-cap int                     query server query pool waiter limit, this is the maximum number of queries that can be queued waiting to get a connection (default 5000)
-      --queryserver-config-query-timeout float                           query server query timeout (in seconds), this is the query timeout in vttablet side. If a query takes more than this timeout, it will be killed. (default 30)
-      --queryserver-config-schema-change-signal                          query server schema signal, will signal connected vtgates that schema has changed whenever this is detected. VTGates will need to have -schema_change_signal enabled for this to work (default true)
-      --queryserver-config-schema-change-signal-interval float           query server schema change signal interval defines at which interval the query server shall send schema updates to vtgate. (default 5)
-      --queryserver-config-schema-reload-time float                      query server schema reload time, how often vttablet reloads schemas from underlying MySQL instance in seconds. vttablet keeps table schemas in its own memory and periodically refreshes it from MySQL. This config controls the reload time. (default 1800)
-      --queryserver-config-stream-buffer-size int                        query server stream buffer size, the maximum number of bytes sent from vttablet for each stream call. It's recommended to keep this value in sync with vtgate's stream_buffer_size. (default 32768)
-      --queryserver-config-stream-pool-prefill-parallelism int           query server stream pool prefill parallelism, a non-zero value will prefill the pool using the specified parallelism
-      --queryserver-config-stream-pool-size int                          query server stream connection pool size, stream pool is used by stream queries: queries that return results to client in a streaming fashion (default 200)
-      --queryserver-config-stream-pool-timeout float                     query server stream pool timeout (in seconds), it is how long vttablet waits for a connection from the stream pool. If set to 0 (default) then there is no timeout.
-      --queryserver-config-stream-pool-waiter-cap int                    query server stream pool waiter limit, this is the maximum number of streaming queries that can be queued waiting to get a connection
-      --queryserver-config-strict-table-acl                              only allow queries that pass table acl checks
-      --queryserver-config-terse-errors                                  prevent bind vars from escaping in client error messages
-      --queryserver-config-transaction-cap int                           query server transaction cap is the maximum number of transactions allowed to happen at any given point of a time for a single vttablet. E.g. by setting transaction cap to 100, there are at most 100 transactions will be processed by a vttablet and the 101th transaction will be blocked (and fail if it cannot get connection within specified timeout) (default 20)
-      --queryserver-config-transaction-prefill-parallelism int           query server transaction prefill parallelism, a non-zero value will prefill the pool using the specified parallism.
-      --queryserver-config-transaction-timeout float                     query server transaction timeout (in seconds), a transaction will be killed if it takes longer than this value (default 30)
-      --queryserver-config-txpool-timeout float                          query server transaction pool timeout, it is how long vttablet waits if tx pool is full (default 1)
-      --queryserver-config-txpool-waiter-cap int                         query server transaction pool waiter limit, this is the maximum number of transactions that can be queued waiting to get a connection (default 5000)
-      --queryserver-config-warn-result-size int                          query server result size warning threshold, warn if number of rows returned from vttablet for non-streaming queries exceeds this
-      --queryserver_enable_online_ddl                                    Enable online DDL. (default true)
-      --redact-debug-ui-queries                                          redact full queries and bind variables from debug UI
-      --relay_log_max_items int                                          Maximum number of rows for VReplication target buffering. (default 5000)
-      --relay_log_max_size int                                           Maximum buffer size (in bytes) for VReplication target buffering. If single rows are larger than this, a single row is buffered at a time. (default 250000)
-      --remote_operation_timeout duration                                time to wait for a remote operation (default 30s)
-      --replication_connect_retry duration                               how long to wait in between replica reconnect attempts. Only precise to the second. (default 10s)
-      --restore_concurrency int                                          (init restore parameter) how many concurrent files to restore at once (default 4)
-      --restore_from_backup                                              (init restore parameter) will check BackupStorage for a recent backup at startup and start there
-      --restore_from_backup_ts string                                    (init restore parameter) if set, restore the latest backup taken at or before this timestamp. Example: '2021-04-29.133050'
-      --retain_online_ddl_tables duration                                How long should vttablet keep an old migrated table before purging it (default 24h0m0s)
-      --s3_backup_aws_endpoint string                                    endpoint of the S3 backend (region must be provided)
-      --s3_backup_aws_region string                                      AWS region to use (default "us-east-1")
-      --s3_backup_aws_retries int                                        AWS request retries (default -1)
-      --s3_backup_force_path_style                                       force the s3 path style
-      --s3_backup_log_level string                                       determine the S3 loglevel to use from LogOff, LogDebug, LogDebugWithSigning, LogDebugWithHTTPBody, LogDebugWithRequestRetries, LogDebugWithRequestErrors (default "LogOff")
-      --s3_backup_server_side_encryption string                          server-side encryption algorithm (e.g., AES256, aws:kms, sse_c:/path/to/key/file)
-      --s3_backup_storage_bucket string                                  S3 bucket to use for backups
-      --s3_backup_storage_root string                                    root prefix for all backup-related object names
-      --s3_backup_tls_skip_verify_cert                                   skip the 'certificate is valid' check for SSL connections
-      --sanitize_log_messages                                            Remove potentially sensitive information in tablet INFO, WARNING, and ERROR log messages such as query parameters.
-      --security_policy string                                           the name of a registered security policy to use for controlling access to URLs - empty means allow all for anyone (built-in policies: deny-all, read-only)
-      --service_map StringList                                           comma separated list of services to enable (or disable if prefixed with '-') Example: grpc-queryservice
-      --serving_state_grace_period duration                              how long to pause after broadcasting health to vtgate, before enforcing a new serving state (default 0s)
-      --shard_sync_retry_delay duration                                  delay between retries of updates to keep the tablet and its shard record in sync (default 30s)
-      --shutdown_grace_period float                                      how long to wait (in seconds) for queries and transactions to complete during graceful shutdown.
-      --sql-max-length-errors int                                        truncate queries in error logs to the given length (default unlimited)
-      --sql-max-length-ui int                                            truncate queries in debug UIs to the given length (default 512) (default 512)
-      --srv_topo_cache_refresh duration                                  how frequently to refresh the topology for cached entries (default 1s)
-      --srv_topo_cache_ttl duration                                      how long to use cached entries for topology (default 1s)
-      --srv_topo_timeout duration                                        topo server timeout (default 5s)
-      --stats_backend string                                             The name of the registered push-based monitoring/stats backend to use
-      --stats_combine_dimensions string                                  List of dimensions to be combined into a single "all" value in exported stats vars
-      --stats_common_tags string                                         Comma-separated list of common tags for the stats backend. It provides both label and values. Example: label1:value1,label2:value2
-      --stats_drop_variables string                                      Variables to be dropped from the list of exported variables.
-      --stats_emit_period duration                                       Interval between emitting stats to all registered backends (default 1m0s)
-      --statsd_address string                                            Address for statsd client
-      --statsd_sample_rate float                                          (default 1)
-      --stderrthreshold severity                                         logs at or above this threshold go to stderr (default 1)
-      --stream_health_buffer_size uint                                   max streaming health entries to buffer per streaming health client (default 20)
-      --structured-logging                                               whether to use structured logging (Zap) or the original (glog) logger
-      --table-acl-config string                                          path to table access checker config file; send SIGHUP to reload this file
-      --table-acl-config-reload-interval duration                        Ticker to reload ACLs. Duration flag, format e.g.: 30s. Default: do not reload (default 0s)
-      --table_gc_lifecycle string                                        States for a DROP TABLE garbage collection cycle. Default is 'hold,purge,evac,drop', use any subset ('drop' implcitly always included) (default "hold,purge,evac,drop")
-      --tablet-path string                                               tablet alias
-      --tablet_config string                                             YAML file config for tablet
-      --tablet_dir string                                                The directory within the vtdataroot to store vttablet/mysql files. Defaults to being generated by the tablet uid.
-      --tablet_filters StringList                                        Specifies a comma-separated list of 'keyspace|shard_name or keyrange' values to filter the tablets to watch
-      --tablet_grpc_ca string                                            the server ca to use to validate servers when connecting
-      --tablet_grpc_cert string                                          the cert to use to connect
-      --tablet_grpc_crl string                                           the server crl to use to validate server certificates when connecting
-      --tablet_grpc_key string                                           the key to use to connect
-      --tablet_grpc_server_name string                                   the server name to use to validate server certificate
-      --tablet_hostname string                                           if not empty, this hostname will be assumed instead of trying to resolve it
-      --tablet_manager_grpc_ca string                                    the server ca to use to validate servers when connecting
-      --tablet_manager_grpc_cert string                                  the cert to use to connect
-      --tablet_manager_grpc_concurrency int                              concurrency to use to talk to a vttablet server for performance-sensitive RPCs (like ExecuteFetchAs{Dba,AllPrivs,App}) (default 8)
-      --tablet_manager_grpc_connpool_size int                            number of tablets to keep tmclient connections open to (default 100)
-      --tablet_manager_grpc_crl string                                   the server crl to use to validate server certificates when connecting
-      --tablet_manager_grpc_key string                                   the key to use to connect
-      --tablet_manager_grpc_server_name string                           the server name to use to validate server certificate
-      --tablet_manager_protocol string                                   the protocol to use to talk to vttablet (default "grpc")
-      --tablet_protocol string                                           how to talk to the vttablets (default "grpc")
-      --tablet_refresh_interval duration                                 tablet refresh interval (default 1m0s)
-      --tablet_refresh_known_tablets                                     tablet refresh reloads the tablet address/port map from topo in case it changes (default true)
-      --tablet_url_template string                                       format string describing debug tablet url formatting. See the Go code for getTabletDebugURL() how to customize this. (default "http://{{.GetTabletHostPort}}")
-      --throttle_check_as_check_self                                     Should throttler/check return a throttler/check-self result (changes throttler behavior for writes)
-      --throttle_metrics_query SELECT                                    Override default heartbeat/lag metric. Use either SELECT (must return single row, single value) or `SHOW GLOBAL ... LIKE ...` queries. Set -throttle_metrics_threshold respectively.
-      --throttle_metrics_threshold float                                 Override default throttle threshold, respective to -throttle_metrics_query (default 1.7976931348623157e+308)
-      --throttle_tablet_types string                                     Comma separated VTTablet types to be considered by the throttler. default: 'replica'. example: 'replica,rdonly'. 'replica' aways implicitly included (default "replica")
-      --throttle_threshold duration                                      Replication lag threshold for default lag throttling (default 1s)
-      --topo_consul_idle_conn_timeout duration                           Maximum amount of time to pool idle connections. (default 1m30s)
-      --topo_consul_lock_delay duration                                  LockDelay for consul session. (default 15s)
-      --topo_consul_lock_session_checks string                           List of checks for consul session. (default "serfHealth")
-      --topo_consul_lock_session_ttl string                              TTL for consul session.
-      --topo_consul_max_conns_per_host int                               Maximum number of consul connections per host.
-      --topo_consul_max_idle_conns int                                   Maximum number of idle consul connections. (default 100)
-      --topo_consul_watch_poll_duration duration                         time of the long poll for watch queries. (default 30s)
-      --topo_etcd_lease_ttl int                                          Lease TTL for locks and leader election. The client will use KeepAlive to keep the lease going. (default 30)
-      --topo_etcd_tls_ca string                                          path to the ca to use to validate the server cert when connecting to the etcd topo server
-      --topo_etcd_tls_cert string                                        path to the client cert to use to connect to the etcd topo server, requires topo_etcd_tls_key, enables TLS
-      --topo_etcd_tls_key string                                         path to the client key to use to connect to the etcd topo server, enables TLS
-      --topo_global_root string                                          the path of the global topology data in the global topology server
-      --topo_global_server_address string                                the address of the global topology server
-      --topo_implementation string                                       the topology implementation to use
-      --topo_k8s_context string                                          The kubeconfig context to use, overrides the 'current-context' from the config
-      --topo_k8s_kubeconfig string                                       Path to a valid kubeconfig file. When running as a k8s pod inside the same cluster you wish to use as the topo, you may omit this and the below arguments, and Vitess is capable of auto-discovering the correct values. https://kubernetes.io/docs/tasks/access-application-cluster/access-cluster/#accessing-the-api-from-a-pod
-      --topo_k8s_namespace string                                        The kubernetes namespace to use for all objects. Default comes from the context or in-cluster config
-      --topo_read_concurrency int                                        concurrent topo reads (default 32)
-      --topo_zk_auth_file string                                         auth to use when connecting to the zk topo server, file contents should be <scheme>:<auth>, e.g., digest:user:pass
-      --topo_zk_base_timeout duration                                    zk base timeout (see zk.Connect) (default 30s)
-      --topo_zk_max_concurrency int                                      maximum number of pending requests to send to a Zookeeper server. (default 64)
-      --topo_zk_tls_ca string                                            the server ca to use to validate servers when connecting to the zk topo server
-      --topo_zk_tls_cert string                                          the cert to use to connect to the zk topo server, requires topo_zk_tls_key, enables TLS
-      --topo_zk_tls_key string                                           the key to use to connect to the zk topo server, enables TLS
-      --topocustomrule_cell string                                       topo cell for customrules file. (default "global")
-      --topocustomrule_path string                                       path for customrules file. Disabled if empty.
-      --tracer string                                                    tracing service to use (default "noop")
-      --tracing-enable-logging                                           whether to enable logging in the tracing service
-      --tracing-sampling-rate OptionalFloat64                            sampling rate for the probabilistic jaeger sampler (default 0.1)
-      --tracing-sampling-type OptionalString                             sampling strategy to use for jaeger. possible values are 'const', 'probabilistic', 'rateLimiting', or 'remote' (default const)
-      --track_schema_versions                                            When enabled, vttablet will store versions of schemas at each position that a DDL is applied and allow retrieval of the schema corresponding to a position
-      --transaction-log-stream-handler string                            URL handler for streaming transactions log (default "/debug/txlog")
-      --transaction_limit_by_component                                   Include CallerID.component when considering who the user is for the purpose of transaction limit.
-      --transaction_limit_by_principal                                   Include CallerID.principal when considering who the user is for the purpose of transaction limit. (default true)
-      --transaction_limit_by_subcomponent                                Include CallerID.subcomponent when considering who the user is for the purpose of transaction limit.
-      --transaction_limit_by_username                                    Include VTGateCallerID.username when considering who the user is for the purpose of transaction limit. (default true)
-      --transaction_limit_per_user float                                 Maximum number of transactions a single user is allowed to use at any time, represented as fraction of -transaction_cap. (default 0.4)
-      --transaction_shutdown_grace_period float                          DEPRECATED: use shutdown_grace_period instead.
-      --twopc_abandon_age float                                          time in seconds. Any unresolved transaction older than this time will be sent to the coordinator to be resolved.
-      --twopc_coordinator_address string                                 address of the (VTGate) process(es) that will be used to notify of abandoned transactions.
-      --twopc_enable                                                     if the flag is on, 2pc is enabled. Other 2pc flags must be supplied.
-      --tx-throttler-config string                                       Synonym to -tx_throttler_config (default "target_replication_lag_sec: 2\nmax_replication_lag_sec: 10\ninitial_rate: 100\nmax_increase: 1\nemergency_decrease: 0.5\nmin_duration_between_increases_sec: 40\nmax_duration_between_increases_sec: 62\nmin_duration_between_decreases_sec: 20\nspread_backlog_across_sec: 20\nage_bad_rate_after_sec: 180\nbad_rate_increase: 0.1\nmax_rate_approach_threshold: 0.9\n")
-      --tx-throttler-default-priority int                                Default priority assigned to queries that lack priority information.
-      --tx-throttler-dry-run                                             If present, the transaction throttler only records metrics about requests received and throttled, but does not actually throttle any requests.
-      --tx-throttler-healthcheck-cells StringList                        Synonym to -tx_throttler_healthcheck_cells
-      --tx-throttler-tablet-types TabletTypeList                         A comma-separated list of tablet types. Only tablets of this type are monitored for replication lag by the transaction throttler. Supported types are replica and/or rdonly. (default replica)
-      --tx_throttler_config string                                       The configuration of the transaction throttler as a text formatted throttlerdata.Configuration protocol buffer message (default "target_replication_lag_sec: 2\nmax_replication_lag_sec: 10\ninitial_rate: 100\nmax_increase: 1\nemergency_decrease: 0.5\nmin_duration_between_increases_sec: 40\nmax_duration_between_increases_sec: 62\nmin_duration_between_decreases_sec: 20\nspread_backlog_across_sec: 20\nage_bad_rate_after_sec: 180\nbad_rate_increase: 0.1\nmax_rate_approach_threshold: 0.9\n")
-      --tx_throttler_healthcheck_cells StringList                        A comma-separated list of cells. Only tabletservers running in these cells will be monitored for replication lag by the transaction throttler.
-      --unhealthy_threshold duration                                     replication lag after which a replica is considered unhealthy (default 2h0m0s)
-      --use_super_read_only                                              Set super_read_only flag when performing planned failover.
-  -v, --v Level                                                          log level for V logs
-      --version                                                          print binary version
-      --vmodule moduleSpec                                               comma-separated list of pattern=N settings for file-filtered logging
-      --vreplication_copy_phase_duration duration                        Duration for each copy phase loop (before running the next catchup: default 1h) (default 1h0m0s)
-      --vreplication_copy_phase_max_innodb_history_list_length int       The maximum InnoDB transaction history that can exist on a vstreamer (source) before starting another round of copying rows. This helps to limit the impact on the source tablet. (default 1000000)
-      --vreplication_copy_phase_max_mysql_replication_lag int            The maximum MySQL replication lag (in seconds) that can exist on a vstreamer (source) before starting another round of copying rows. This helps to limit the impact on the source tablet. (default 43200)
-      --vreplication_experimental_flags int                              (Bitmask) of experimental features in vreplication to enable (default 1)
-      --vreplication_healthcheck_retry_delay duration                    healthcheck retry delay (default 5s)
-      --vreplication_healthcheck_timeout duration                        healthcheck retry delay (default 1m0s)
-      --vreplication_healthcheck_topology_refresh duration               refresh interval for re-reading the topology (default 30s)
-      --vreplication_heartbeat_update_interval int                       Frequency (in seconds, default 1, max 60) at which the time_updated column of a vreplication stream when idling (default 1)
-      --vreplication_max_time_to_retry_on_error duration                 stop automatically retrying when we've had consecutive failures with the same error for this long after the first occurrence (default 15m0s)
-      --vreplication_replica_lag_tolerance duration                      Replica lag threshold duration: once lag is below this we switch from copy phase to the replication (streaming) phase (default 1m0s)
-      --vreplication_retry_delay duration                                delay before retrying a failed workflow event in the replication phase (default 5s)
-      --vreplication_store_compressed_gtid                               Store compressed gtids in the pos column of _vt.vreplication
-      --vreplication_tablet_type string                                  comma separated list of tablet types used as a source (default "in_order:REPLICA,PRIMARY")
-      --vstream_dynamic_packet_size                                      Enable dynamic packet sizing for VReplication. This will adjust the packet size during replication to improve performance. (default true)
-      --vstream_packet_size int                                          Suggested packet size for VReplication streamer. This is used only as a recommendation. The actual packet size may be more or less than this amount. (default 250000)
-      --vtctld_addr string                                               address of a vtctld instance
-      --vtgate_protocol string                                           how to talk to vtgate (default "grpc")
-      --vttablet_skip_buildinfo_tags string                              comma-separated list of buildinfo tags to skip from merging with -init_tags. each tag is either an exact match or a regular expression of the form '/regexp/'. (default "/.*/")
-      --wait_for_backup_interval duration                                (init restore parameter) if this is greater than 0, instead of starting up empty when no backups are found, keep checking at this interval for a backup to appear (default 0s)
-      --watch_replication_stream                                         When enabled, vttablet will stream the MySQL replication stream from the local server, and use it to update schema when it sees a DDL.
-      --xbstream_restore_flags string                                    flags to pass to xbstream command during restore. These should be space separated and will be added to the end of the command. These need to match the ones used for backup e.g. --compress / --decompress, --encrypt / --decrypt
-      --xtrabackup_backup_flags string                                   flags to pass to backup command. These should be space separated and will be added to the end of the command
-      --xtrabackup_prepare_flags string                                  flags to pass to prepare command. These should be space separated and will be added to the end of the command
-      --xtrabackup_root_path string                                      directory location of the xtrabackup and xbstream executables, e.g., /usr/bin
-      --xtrabackup_stream_mode string                                    which mode to use if streaming, valid values are tar and xbstream (default "tar")
-      --xtrabackup_stripe_block_size uint                                Size in bytes of each block that gets sent to a given stripe before rotating to the next stripe (default 102400)
-      --xtrabackup_stripes uint                                          If greater than 0, use data striping across this many destination files to parallelize data transfer and decompression
-      --xtrabackup_user string                                           User that xtrabackup will use to connect to the database server. This user must have all necessary privileges. For details, please refer to xtrabackup documentation.
-=======
   --allowed_tablet_types value
 	Specifies the tablet types this vtgate is allowed to route queries to
   --alsologtostderr
@@ -1549,5 +1036,4 @@
   --xtrabackup_stripes uint
 	If greater than 0, use data striping across this many destination files to parallelize data transfer and decompression
   --xtrabackup_user string
-	User that xtrabackup will use to connect to the database server. This user must have all necessary privileges. For details, please refer to xtrabackup documentation.
->>>>>>> f4c0d535
+	User that xtrabackup will use to connect to the database server. This user must have all necessary privileges. For details, please refer to xtrabackup documentation.