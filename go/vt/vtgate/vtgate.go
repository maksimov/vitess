// Copyright 2012, Google Inc. All rights reserved.
// Use of this source code is governed by a BSD-style
// license that can be found in the LICENSE file.

// Package vtgate provides query routing rpc services
// for vttablets.
package vtgate

import (
	"errors"
	"fmt"
	"math"
	"strings"
	"time"

	log "github.com/golang/glog"
	mproto "github.com/youtube/vitess/go/mysql/proto"
	"github.com/youtube/vitess/go/stats"
	"github.com/youtube/vitess/go/sync2"
	"github.com/youtube/vitess/go/tb"
	kproto "github.com/youtube/vitess/go/vt/key"
	"github.com/youtube/vitess/go/vt/logutil"
	"github.com/youtube/vitess/go/vt/servenv"
	"github.com/youtube/vitess/go/vt/topo"
	"github.com/youtube/vitess/go/vt/vtgate/planbuilder"
	"github.com/youtube/vitess/go/vt/vtgate/proto"
	_ "github.com/youtube/vitess/go/vt/vtgate/vindexes"
	"golang.org/x/net/context"
)

const errDupKey = "errno 1062"
const errTxPoolFull = "tx_pool_full"

var (
	rpcVTGate *VTGate

	qpsByOperation *stats.Rates
	qpsByKeyspace  *stats.Rates
	qpsByDbType    *stats.Rates

	errorsByOperation *stats.Rates
	errorsByKeyspace  *stats.Rates
	errorsByDbType    *stats.Rates

	errTooManyInFlight = errors.New("request_backlog: too many requests in flight")

	// Error counters should be global so they can be set from anywhere
	normalErrors   *stats.MultiCounters
	infoErrors     *stats.Counters
	internalErrors *stats.Counters
)

// VTGate is the rpc interface to vtgate. Only one instance
// can be created.
type VTGate struct {
	resolver     *Resolver
	router       *Router
	timings      *stats.MultiTimings
	rowsReturned *stats.MultiCounters

	maxInFlight int64
	inFlight    sync2.AtomicInt64

	// the throttled loggers for all errors, one per API entry
	logExecute                  *logutil.ThrottledLogger
	logExecuteShard             *logutil.ThrottledLogger
	logExecuteKeyspaceIds       *logutil.ThrottledLogger
	logExecuteKeyRanges         *logutil.ThrottledLogger
	logExecuteEntityIds         *logutil.ThrottledLogger
	logExecuteBatchShard        *logutil.ThrottledLogger
	logExecuteBatchKeyspaceIds  *logutil.ThrottledLogger
	logStreamExecute            *logutil.ThrottledLogger
	logStreamExecuteKeyspaceIds *logutil.ThrottledLogger
	logStreamExecuteKeyRanges   *logutil.ThrottledLogger
	logStreamExecuteShard       *logutil.ThrottledLogger
}

// RegisterVTGate defines the type of registration mechanism.
type RegisterVTGate func(*VTGate)

// RegisterVTGates stores register funcs for VTGate server.
var RegisterVTGates []RegisterVTGate

// Init initializes VTGate server.
func Init(serv SrvTopoServer, schema *planbuilder.Schema, cell string, retryDelay time.Duration, retryCount int, timeout time.Duration, maxInFlight int) {
	if rpcVTGate != nil {
		log.Fatalf("VTGate already initialized")
	}
	rpcVTGate = &VTGate{
		resolver:     NewResolver(serv, "VttabletCall", cell, retryDelay, retryCount, timeout),
		timings:      stats.NewMultiTimings("VtgateApi", []string{"Operation", "Keyspace", "DbType"}),
		rowsReturned: stats.NewMultiCounters("VtgateApiRowsReturned", []string{"Operation", "Keyspace", "DbType"}),

		maxInFlight: int64(maxInFlight),
		inFlight:    0,

		logExecute:                  logutil.NewThrottledLogger("Execute", 5*time.Second),
		logExecuteShard:             logutil.NewThrottledLogger("ExecuteShard", 5*time.Second),
		logExecuteKeyspaceIds:       logutil.NewThrottledLogger("ExecuteKeyspaceIds", 5*time.Second),
		logExecuteKeyRanges:         logutil.NewThrottledLogger("ExecuteKeyRanges", 5*time.Second),
		logExecuteEntityIds:         logutil.NewThrottledLogger("ExecuteEntityIds", 5*time.Second),
		logExecuteBatchShard:        logutil.NewThrottledLogger("ExecuteBatchShard", 5*time.Second),
		logExecuteBatchKeyspaceIds:  logutil.NewThrottledLogger("ExecuteBatchKeyspaceIds", 5*time.Second),
		logStreamExecute:            logutil.NewThrottledLogger("StreamExecute", 5*time.Second),
		logStreamExecuteKeyspaceIds: logutil.NewThrottledLogger("StreamExecuteKeyspaceIds", 5*time.Second),
		logStreamExecuteKeyRanges:   logutil.NewThrottledLogger("StreamExecuteKeyRanges", 5*time.Second),
		logStreamExecuteShard:       logutil.NewThrottledLogger("StreamExecuteShard", 5*time.Second),
	}
	// Resuse resolver's scatterConn.
	rpcVTGate.router = NewRouter(serv, cell, schema, "VTGateRouter", rpcVTGate.resolver.scatterConn)
	normalErrors = stats.NewMultiCounters("VtgateApiErrorCounts", []string{"Operation", "Keyspace", "DbType"})
	infoErrors = stats.NewCounters("VtgateInfoErrorCounts")
	internalErrors = stats.NewCounters("VtgateInternalErrorCounts")

	qpsByOperation = stats.NewRates("QPSByOperation", stats.CounterForDimension(rpcVTGate.timings, "Operation"), 15, 1*time.Minute)
	qpsByKeyspace = stats.NewRates("QPSByKeyspace", stats.CounterForDimension(rpcVTGate.timings, "Keyspace"), 15, 1*time.Minute)
	qpsByDbType = stats.NewRates("QPSByDbType", stats.CounterForDimension(rpcVTGate.timings, "DbType"), 15, 1*time.Minute)

	errorsByOperation = stats.NewRates("ErrorsByOperation", stats.CounterForDimension(normalErrors, "Operation"), 15, 1*time.Minute)
	errorsByKeyspace = stats.NewRates("ErrorsByKeyspace", stats.CounterForDimension(normalErrors, "Keyspace"), 15, 1*time.Minute)
	errorsByDbType = stats.NewRates("ErrorsByDbType", stats.CounterForDimension(normalErrors, "DbType"), 15, 1*time.Minute)

	for _, f := range RegisterVTGates {
		f(rpcVTGate)
	}
}

// InitializeConnections pre-initializes VTGate by connecting to vttablets of all keyspace/shard/type.
// It is not necessary to call this function before serving queries,
// but it would reduce connection overhead when serving.
func (vtg *VTGate) InitializeConnections(ctx context.Context) (err error) {
	defer handlePanic(&err)

	log.Infof("Initialize VTTablet connections")
	err = vtg.resolver.InitializeConnections(ctx)
	if err != nil {
		log.Errorf("failed to initialize connections: %v", err)
		return err
	}
	log.Infof("Initialize VTTablet connections completed")
	return nil
}

// Execute executes a non-streaming query by routing based on the values in the query.
func (vtg *VTGate) Execute(ctx context.Context, query *proto.Query, reply *proto.QueryResult) (err error) {
	defer handlePanic(&err)

	startTime := time.Now()
	statsKey := []string{"Execute", "Any", string(query.TabletType)}
	defer vtg.timings.Record(statsKey, startTime)

	x := vtg.inFlight.Add(1)
	defer vtg.inFlight.Add(-1)
	if 0 < vtg.maxInFlight && vtg.maxInFlight < x {
		return errTooManyInFlight
	}

	qr, err := vtg.router.Execute(ctx, query)
	if err == nil {
		reply.Result = qr
		vtg.rowsReturned.Add(statsKey, int64(len(qr.Rows)))
	} else {
<<<<<<< HEAD
		reply.Error = err.Error()
		if strings.Contains(reply.Error, errDupKey) {
			infoErrors.Add("DupKey", 1)
		} else if strings.Contains(reply.Error, errTxPoolFull) {
			normalErrors.Add(statsKey, 1)
		} else {
			normalErrors.Add(statsKey, 1)
			vtg.logExecute.Errorf("%v, query: %+v", err, query)
		}
=======
		reply.Error = handleExecuteError(err, statsKey, query, vtg.logExecute)
>>>>>>> c53de1e8
	}
	reply.Session = query.Session
	return nil
}

// ExecuteShard executes a non-streaming query on the specified shards.
func (vtg *VTGate) ExecuteShard(ctx context.Context, query *proto.QueryShard, reply *proto.QueryResult) (err error) {
	defer handlePanic(&err)

	startTime := time.Now()
	statsKey := []string{"ExecuteShard", query.Keyspace, string(query.TabletType)}
	defer vtg.timings.Record(statsKey, startTime)

	x := vtg.inFlight.Add(1)
	defer vtg.inFlight.Add(-1)
	if 0 < vtg.maxInFlight && vtg.maxInFlight < x {
		return errTooManyInFlight
	}

	qr, err := vtg.resolver.Execute(
		ctx,
		query.Sql,
		query.BindVariables,
		query.Keyspace,
		query.TabletType,
		query.Session,
		func(keyspace string) (string, []string, error) {
			return query.Keyspace, query.Shards, nil
		},
	)
	if err == nil {
		reply.Result = qr
		vtg.rowsReturned.Add(statsKey, int64(len(qr.Rows)))
	} else {
<<<<<<< HEAD
		reply.Error = err.Error()
		if strings.Contains(reply.Error, errDupKey) {
			infoErrors.Add("DupKey", 1)
		} else if strings.Contains(reply.Error, errTxPoolFull) {
			normalErrors.Add(statsKey, 1)
		} else {
			normalErrors.Add(statsKey, 1)
			vtg.logExecuteShard.Errorf("%v, query: %+v", err, query)
		}
=======
		reply.Error = handleExecuteError(err, statsKey, query, vtg.logExecuteShard)
>>>>>>> c53de1e8
	}
	reply.Session = query.Session
	return nil
}

// ExecuteKeyspaceIds executes a non-streaming query based on the specified keyspace ids.
func (vtg *VTGate) ExecuteKeyspaceIds(ctx context.Context, query *proto.KeyspaceIdQuery, reply *proto.QueryResult) (err error) {
	defer handlePanic(&err)

	startTime := time.Now()
	statsKey := []string{"ExecuteKeyspaceIds", query.Keyspace, string(query.TabletType)}
	defer vtg.timings.Record(statsKey, startTime)

	x := vtg.inFlight.Add(1)
	defer vtg.inFlight.Add(-1)
	if 0 < vtg.maxInFlight && vtg.maxInFlight < x {
		return errTooManyInFlight
	}

	qr, err := vtg.resolver.ExecuteKeyspaceIds(ctx, query)
	if err == nil {
		reply.Result = qr
		vtg.rowsReturned.Add(statsKey, int64(len(qr.Rows)))
	} else {
<<<<<<< HEAD
		reply.Error = err.Error()
		if strings.Contains(reply.Error, errDupKey) {
			infoErrors.Add("DupKey", 1)
		} else if strings.Contains(reply.Error, errTxPoolFull) {
			normalErrors.Add(statsKey, 1)
		} else {
			normalErrors.Add(statsKey, 1)
			vtg.logExecuteKeyspaceIds.Errorf("%v, query: %+v", err, query)
		}
=======
		reply.Error = handleExecuteError(err, statsKey, query, vtg.logExecuteKeyspaceIds)
>>>>>>> c53de1e8
	}
	reply.Session = query.Session
	return nil
}

// ExecuteKeyRanges executes a non-streaming query based on the specified keyranges.
func (vtg *VTGate) ExecuteKeyRanges(ctx context.Context, query *proto.KeyRangeQuery, reply *proto.QueryResult) (err error) {
	defer handlePanic(&err)

	startTime := time.Now()
	statsKey := []string{"ExecuteKeyRanges", query.Keyspace, string(query.TabletType)}
	defer vtg.timings.Record(statsKey, startTime)

	x := vtg.inFlight.Add(1)
	defer vtg.inFlight.Add(-1)
	if 0 < vtg.maxInFlight && vtg.maxInFlight < x {
		return errTooManyInFlight
	}

	qr, err := vtg.resolver.ExecuteKeyRanges(ctx, query)
	if err == nil {
		reply.Result = qr
		vtg.rowsReturned.Add(statsKey, int64(len(qr.Rows)))
	} else {
<<<<<<< HEAD
		reply.Error = err.Error()
		if strings.Contains(reply.Error, errDupKey) {
			infoErrors.Add("DupKey", 1)
		} else if strings.Contains(reply.Error, errTxPoolFull) {
			normalErrors.Add(statsKey, 1)
		} else {
			normalErrors.Add(statsKey, 1)
			vtg.logExecuteKeyRanges.Errorf("%v, query: %+v", err, query)
		}
=======
		reply.Error = handleExecuteError(err, statsKey, query, vtg.logExecuteKeyRanges)
>>>>>>> c53de1e8
	}
	reply.Session = query.Session
	return nil
}

// ExecuteEntityIds excutes a non-streaming query based on given KeyspaceId map.
func (vtg *VTGate) ExecuteEntityIds(ctx context.Context, query *proto.EntityIdsQuery, reply *proto.QueryResult) (err error) {
	defer handlePanic(&err)

	startTime := time.Now()
	statsKey := []string{"ExecuteEntityIds", query.Keyspace, string(query.TabletType)}
	defer vtg.timings.Record(statsKey, startTime)

	x := vtg.inFlight.Add(1)
	defer vtg.inFlight.Add(-1)
	if 0 < vtg.maxInFlight && vtg.maxInFlight < x {
		return errTooManyInFlight
	}

	qr, err := vtg.resolver.ExecuteEntityIds(ctx, query)
	if err == nil {
		reply.Result = qr
		vtg.rowsReturned.Add(statsKey, int64(len(qr.Rows)))
	} else {
<<<<<<< HEAD
		reply.Error = err.Error()
		if strings.Contains(reply.Error, errDupKey) {
			infoErrors.Add("DupKey", 1)
		} else if strings.Contains(reply.Error, errTxPoolFull) {
			normalErrors.Add(statsKey, 1)
		} else {
			normalErrors.Add(statsKey, 1)
			vtg.logExecuteEntityIds.Errorf("%v, query: %+v", err, query)
		}
=======
		reply.Error = handleExecuteError(err, statsKey, query, vtg.logExecuteEntityIds)
>>>>>>> c53de1e8
	}
	reply.Session = query.Session
	return nil
}

// ExecuteBatchShard executes a group of queries on the specified shards.
func (vtg *VTGate) ExecuteBatchShard(ctx context.Context, batchQuery *proto.BatchQueryShard, reply *proto.QueryResultList) (err error) {
	defer handlePanic(&err)

	startTime := time.Now()
	statsKey := []string{"ExecuteBatchShard", batchQuery.Keyspace, string(batchQuery.TabletType)}
	defer vtg.timings.Record(statsKey, startTime)

	x := vtg.inFlight.Add(1)
	defer vtg.inFlight.Add(-1)
	if 0 < vtg.maxInFlight && vtg.maxInFlight < x {
		return errTooManyInFlight
	}

	qrs, err := vtg.resolver.ExecuteBatch(
		ctx,
		batchQuery.Queries,
		batchQuery.Keyspace,
		batchQuery.TabletType,
		batchQuery.Session,
		func(keyspace string) (string, []string, error) {
			return batchQuery.Keyspace, batchQuery.Shards, nil
		},
	)
	if err == nil {
		reply.List = qrs.List
		var rowCount int64
		for _, qr := range qrs.List {
			rowCount += int64(len(qr.Rows))
		}
		vtg.rowsReturned.Add(statsKey, rowCount)
	} else {
<<<<<<< HEAD
		reply.Error = err.Error()
		if strings.Contains(reply.Error, errDupKey) {
			infoErrors.Add("DupKey", 1)
		} else if strings.Contains(reply.Error, errTxPoolFull) {
			normalErrors.Add(statsKey, 1)
		} else {
			normalErrors.Add(statsKey, 1)
			vtg.logExecuteBatchShard.Errorf("%v, queries: %+v", err, batchQuery)
		}
=======
		reply.Error = handleExecuteError(err, statsKey, batchQuery, vtg.logExecuteBatchShard)
>>>>>>> c53de1e8
	}
	reply.Session = batchQuery.Session
	return nil
}

// ExecuteBatchKeyspaceIds executes a group of queries based on the specified keyspace ids.
func (vtg *VTGate) ExecuteBatchKeyspaceIds(ctx context.Context, query *proto.KeyspaceIdBatchQuery, reply *proto.QueryResultList) (err error) {
	defer handlePanic(&err)

	startTime := time.Now()
	statsKey := []string{"ExecuteBatchKeyspaceIds", query.Keyspace, string(query.TabletType)}
	defer vtg.timings.Record(statsKey, startTime)

	x := vtg.inFlight.Add(1)
	defer vtg.inFlight.Add(-1)
	if 0 < vtg.maxInFlight && vtg.maxInFlight < x {
		return errTooManyInFlight
	}

	qrs, err := vtg.resolver.ExecuteBatchKeyspaceIds(
		ctx,
		query)
	if err == nil {
		reply.List = qrs.List
		var rowCount int64
		for _, qr := range qrs.List {
			rowCount += int64(len(qr.Rows))
		}
		vtg.rowsReturned.Add(statsKey, rowCount)
	} else {
<<<<<<< HEAD
		reply.Error = err.Error()
		if strings.Contains(reply.Error, errDupKey) {
			infoErrors.Add("DupKey", 1)
		} else if strings.Contains(reply.Error, errTxPoolFull) {
			normalErrors.Add(statsKey, 1)
		} else {
			normalErrors.Add(statsKey, 1)
			vtg.logExecuteBatchKeyspaceIds.Errorf("%v, query: %+v", err, query)
		}
=======
		reply.Error = handleExecuteError(err, statsKey, query, vtg.logExecuteBatchKeyspaceIds)
>>>>>>> c53de1e8
	}
	reply.Session = query.Session
	return nil
}

// StreamExecute executes a streaming query by routing based on the values in the query.
func (vtg *VTGate) StreamExecute(ctx context.Context, query *proto.Query, sendReply func(*proto.QueryResult) error) (err error) {
	defer handlePanic(&err)

	startTime := time.Now()
	statsKey := []string{"StreamExecute", "Any", string(query.TabletType)}
	defer vtg.timings.Record(statsKey, startTime)

	x := vtg.inFlight.Add(1)
	defer vtg.inFlight.Add(-1)
	if 0 < vtg.maxInFlight && vtg.maxInFlight < x {
		return errTooManyInFlight
	}

	var rowCount int64
	err = vtg.router.StreamExecute(
		ctx,
		query,
		func(mreply *mproto.QueryResult) error {
			reply := new(proto.QueryResult)
			reply.Result = mreply
			rowCount += int64(len(mreply.Rows))
			// Note we don't populate reply.Session here,
			// as it may change incrementaly as responses are sent.
			return sendReply(reply)
		})
	vtg.rowsReturned.Add(statsKey, rowCount)

	if err != nil {
		normalErrors.Add(statsKey, 1)
		vtg.logStreamExecute.Errorf("%v, query: %+v", err, query)
	}
	// Now we can send the final Sessoin info.
	if query.Session != nil {
		sendReply(&proto.QueryResult{Session: query.Session})
	}
	return formatError(err)
}

// StreamExecuteKeyspaceIds executes a streaming query on the specified KeyspaceIds.
// The KeyspaceIds are resolved to shards using the serving graph.
// This function currently temporarily enforces the restriction of executing on
// one shard since it cannot merge-sort the results to guarantee ordering of
// response which is needed for checkpointing.
// The api supports supplying multiple KeyspaceIds to make it future proof.
func (vtg *VTGate) StreamExecuteKeyspaceIds(ctx context.Context, query *proto.KeyspaceIdQuery, sendReply func(*proto.QueryResult) error) (err error) {
	defer handlePanic(&err)

	startTime := time.Now()
	statsKey := []string{"StreamExecuteKeyspaceIds", query.Keyspace, string(query.TabletType)}
	defer vtg.timings.Record(statsKey, startTime)

	x := vtg.inFlight.Add(1)
	defer vtg.inFlight.Add(-1)
	if 0 < vtg.maxInFlight && vtg.maxInFlight < x {
		return errTooManyInFlight
	}

	var rowCount int64
	err = vtg.resolver.StreamExecuteKeyspaceIds(
		ctx,
		query,
		func(mreply *mproto.QueryResult) error {
			reply := new(proto.QueryResult)
			reply.Result = mreply
			rowCount += int64(len(mreply.Rows))
			// Note we don't populate reply.Session here,
			// as it may change incrementaly as responses are sent.
			return sendReply(reply)
		})
	vtg.rowsReturned.Add(statsKey, rowCount)

	if err != nil {
		normalErrors.Add(statsKey, 1)
		vtg.logStreamExecuteKeyspaceIds.Errorf("%v, query: %+v", err, query)
	}
	// Now we can send the final Sessoin info.
	if query.Session != nil {
		sendReply(&proto.QueryResult{Session: query.Session})
	}
	return formatError(err)
}

// StreamExecuteKeyRanges executes a streaming query on the specified KeyRanges.
// The KeyRanges are resolved to shards using the serving graph.
// This function currently temporarily enforces the restriction of executing on
// one shard since it cannot merge-sort the results to guarantee ordering of
// response which is needed for checkpointing.
// The api supports supplying multiple keyranges to make it future proof.
func (vtg *VTGate) StreamExecuteKeyRanges(ctx context.Context, query *proto.KeyRangeQuery, sendReply func(*proto.QueryResult) error) (err error) {
	defer handlePanic(&err)

	startTime := time.Now()
	statsKey := []string{"StreamExecuteKeyRanges", query.Keyspace, string(query.TabletType)}
	defer vtg.timings.Record(statsKey, startTime)

	x := vtg.inFlight.Add(1)
	defer vtg.inFlight.Add(-1)
	if 0 < vtg.maxInFlight && vtg.maxInFlight < x {
		return errTooManyInFlight
	}

	var rowCount int64
	err = vtg.resolver.StreamExecuteKeyRanges(
		ctx,
		query,
		func(mreply *mproto.QueryResult) error {
			reply := new(proto.QueryResult)
			reply.Result = mreply
			rowCount += int64(len(mreply.Rows))
			// Note we don't populate reply.Session here,
			// as it may change incrementaly as responses are sent.
			return sendReply(reply)
		})
	vtg.rowsReturned.Add(statsKey, rowCount)

	if err != nil {
		normalErrors.Add(statsKey, 1)
		vtg.logStreamExecuteKeyRanges.Errorf("%v, query: %+v", err, query)
	}
	// Now we can send the final Sessoin info.
	if query.Session != nil {
		sendReply(&proto.QueryResult{Session: query.Session})
	}
	return formatError(err)
}

// StreamExecuteShard executes a streaming query on the specified shards.
func (vtg *VTGate) StreamExecuteShard(ctx context.Context, query *proto.QueryShard, sendReply func(*proto.QueryResult) error) (err error) {
	defer handlePanic(&err)

	startTime := time.Now()
	statsKey := []string{"StreamExecuteShard", query.Keyspace, string(query.TabletType)}
	defer vtg.timings.Record(statsKey, startTime)

	x := vtg.inFlight.Add(1)
	defer vtg.inFlight.Add(-1)
	if 0 < vtg.maxInFlight && vtg.maxInFlight < x {
		return errTooManyInFlight
	}

	var rowCount int64
	err = vtg.resolver.StreamExecute(
		ctx,
		query.Sql,
		query.BindVariables,
		query.Keyspace,
		query.TabletType,
		query.Session,
		func(keyspace string) (string, []string, error) {
			return query.Keyspace, query.Shards, nil
		},
		func(mreply *mproto.QueryResult) error {
			reply := new(proto.QueryResult)
			reply.Result = mreply
			rowCount += int64(len(mreply.Rows))
			// Note we don't populate reply.Session here,
			// as it may change incrementaly as responses are sent.
			return sendReply(reply)
		})
	vtg.rowsReturned.Add(statsKey, rowCount)

	if err != nil {
		normalErrors.Add(statsKey, 1)
		vtg.logStreamExecuteShard.Errorf("%v, query: %+v", err, query)
	}
	// Now we can send the final Sessoin info.
	if query.Session != nil {
		sendReply(&proto.QueryResult{Session: query.Session})
	}
	return formatError(err)
}

// Begin begins a transaction. It has to be concluded by a Commit or Rollback.
func (vtg *VTGate) Begin(ctx context.Context, outSession *proto.Session) (err error) {
	defer handlePanic(&err)
	outSession.InTransaction = true
	return nil
}

// Commit commits a transaction.
func (vtg *VTGate) Commit(ctx context.Context, inSession *proto.Session) (err error) {
	defer handlePanic(&err)
	return formatError(vtg.resolver.Commit(ctx, inSession))
}

// Rollback rolls back a transaction.
func (vtg *VTGate) Rollback(ctx context.Context, inSession *proto.Session) (err error) {
	defer handlePanic(&err)
	return formatError(vtg.resolver.Rollback(ctx, inSession))
}

// SplitQuery splits a query into sub queries by appending keyranges and
// primary key range clauses. Rows corresponding to the sub queries
// are guaranteed to be non-overlapping and will add up to the rows of
// original query. Number of sub queries will be a multiple of N that is
// greater than or equal to SplitQueryRequest.SplitCount, where N is the
// number of shards.
func (vtg *VTGate) SplitQuery(ctx context.Context, req *proto.SplitQueryRequest, reply *proto.SplitQueryResult) (err error) {
	defer handlePanic(&err)
	sc := vtg.resolver.scatterConn
	keyspace, shards, err := getKeyspaceShards(ctx, sc.toposerv, sc.cell, req.Keyspace, topo.TYPE_RDONLY)
	if err != nil {
		return err
	}
	keyRangeByShard := map[string]kproto.KeyRange{}
	for _, shard := range shards {
		keyRangeByShard[shard.ShardName()] = shard.KeyRange
	}
	perShardSplitCount := int(math.Ceil(float64(req.SplitCount) / float64(len(shards))))
	splits, err := vtg.resolver.scatterConn.SplitQuery(ctx, req.Query, perShardSplitCount, keyRangeByShard, keyspace)
	if err != nil {
		return err
	}
	reply.Splits = splits
	return nil
}

func handleExecuteError(err error, statsKey []string, query interface{}, logger *logutil.ThrottledLogger) string {
	errStr := err.Error() + ", vtgate: " + servenv.ListeningURL.String()
	if strings.Contains(errStr, errDupKey) {
		infoErrors.Add("DupKey", 1)
	} else if strings.Contains(errStr, errTxPoolFull) {
		normalErrors.Add(statsKey, 1)
	} else {
		normalErrors.Add(statsKey, 1)
		logger.Errorf("%v, query: %+v", err, query)
	}
	return errStr
}

func formatError(err error) error {
	if err == nil {
		return nil
	}
	return fmt.Errorf("%v, vtgate: %v", err, servenv.ListeningURL.String())
}

func handlePanic(err *error) {
	if x := recover(); x != nil {
		log.Errorf("Uncaught panic:\n%v\n%s", x, tb.Stack(4))
		*err = fmt.Errorf("uncaught panic: %v, vtgate: %v", x, servenv.ListeningURL.String())
		internalErrors.Add("Panic", 1)
	}
}<|MERGE_RESOLUTION|>--- conflicted
+++ resolved
@@ -160,19 +160,7 @@
 		reply.Result = qr
 		vtg.rowsReturned.Add(statsKey, int64(len(qr.Rows)))
 	} else {
-<<<<<<< HEAD
-		reply.Error = err.Error()
-		if strings.Contains(reply.Error, errDupKey) {
-			infoErrors.Add("DupKey", 1)
-		} else if strings.Contains(reply.Error, errTxPoolFull) {
-			normalErrors.Add(statsKey, 1)
-		} else {
-			normalErrors.Add(statsKey, 1)
-			vtg.logExecute.Errorf("%v, query: %+v", err, query)
-		}
-=======
 		reply.Error = handleExecuteError(err, statsKey, query, vtg.logExecute)
->>>>>>> c53de1e8
 	}
 	reply.Session = query.Session
 	return nil
@@ -207,19 +195,7 @@
 		reply.Result = qr
 		vtg.rowsReturned.Add(statsKey, int64(len(qr.Rows)))
 	} else {
-<<<<<<< HEAD
-		reply.Error = err.Error()
-		if strings.Contains(reply.Error, errDupKey) {
-			infoErrors.Add("DupKey", 1)
-		} else if strings.Contains(reply.Error, errTxPoolFull) {
-			normalErrors.Add(statsKey, 1)
-		} else {
-			normalErrors.Add(statsKey, 1)
-			vtg.logExecuteShard.Errorf("%v, query: %+v", err, query)
-		}
-=======
 		reply.Error = handleExecuteError(err, statsKey, query, vtg.logExecuteShard)
->>>>>>> c53de1e8
 	}
 	reply.Session = query.Session
 	return nil
@@ -244,19 +220,7 @@
 		reply.Result = qr
 		vtg.rowsReturned.Add(statsKey, int64(len(qr.Rows)))
 	} else {
-<<<<<<< HEAD
-		reply.Error = err.Error()
-		if strings.Contains(reply.Error, errDupKey) {
-			infoErrors.Add("DupKey", 1)
-		} else if strings.Contains(reply.Error, errTxPoolFull) {
-			normalErrors.Add(statsKey, 1)
-		} else {
-			normalErrors.Add(statsKey, 1)
-			vtg.logExecuteKeyspaceIds.Errorf("%v, query: %+v", err, query)
-		}
-=======
 		reply.Error = handleExecuteError(err, statsKey, query, vtg.logExecuteKeyspaceIds)
->>>>>>> c53de1e8
 	}
 	reply.Session = query.Session
 	return nil
@@ -281,19 +245,7 @@
 		reply.Result = qr
 		vtg.rowsReturned.Add(statsKey, int64(len(qr.Rows)))
 	} else {
-<<<<<<< HEAD
-		reply.Error = err.Error()
-		if strings.Contains(reply.Error, errDupKey) {
-			infoErrors.Add("DupKey", 1)
-		} else if strings.Contains(reply.Error, errTxPoolFull) {
-			normalErrors.Add(statsKey, 1)
-		} else {
-			normalErrors.Add(statsKey, 1)
-			vtg.logExecuteKeyRanges.Errorf("%v, query: %+v", err, query)
-		}
-=======
 		reply.Error = handleExecuteError(err, statsKey, query, vtg.logExecuteKeyRanges)
->>>>>>> c53de1e8
 	}
 	reply.Session = query.Session
 	return nil
@@ -318,19 +270,7 @@
 		reply.Result = qr
 		vtg.rowsReturned.Add(statsKey, int64(len(qr.Rows)))
 	} else {
-<<<<<<< HEAD
-		reply.Error = err.Error()
-		if strings.Contains(reply.Error, errDupKey) {
-			infoErrors.Add("DupKey", 1)
-		} else if strings.Contains(reply.Error, errTxPoolFull) {
-			normalErrors.Add(statsKey, 1)
-		} else {
-			normalErrors.Add(statsKey, 1)
-			vtg.logExecuteEntityIds.Errorf("%v, query: %+v", err, query)
-		}
-=======
 		reply.Error = handleExecuteError(err, statsKey, query, vtg.logExecuteEntityIds)
->>>>>>> c53de1e8
 	}
 	reply.Session = query.Session
 	return nil
@@ -368,19 +308,7 @@
 		}
 		vtg.rowsReturned.Add(statsKey, rowCount)
 	} else {
-<<<<<<< HEAD
-		reply.Error = err.Error()
-		if strings.Contains(reply.Error, errDupKey) {
-			infoErrors.Add("DupKey", 1)
-		} else if strings.Contains(reply.Error, errTxPoolFull) {
-			normalErrors.Add(statsKey, 1)
-		} else {
-			normalErrors.Add(statsKey, 1)
-			vtg.logExecuteBatchShard.Errorf("%v, queries: %+v", err, batchQuery)
-		}
-=======
 		reply.Error = handleExecuteError(err, statsKey, batchQuery, vtg.logExecuteBatchShard)
->>>>>>> c53de1e8
 	}
 	reply.Session = batchQuery.Session
 	return nil
@@ -411,19 +339,7 @@
 		}
 		vtg.rowsReturned.Add(statsKey, rowCount)
 	} else {
-<<<<<<< HEAD
-		reply.Error = err.Error()
-		if strings.Contains(reply.Error, errDupKey) {
-			infoErrors.Add("DupKey", 1)
-		} else if strings.Contains(reply.Error, errTxPoolFull) {
-			normalErrors.Add(statsKey, 1)
-		} else {
-			normalErrors.Add(statsKey, 1)
-			vtg.logExecuteBatchKeyspaceIds.Errorf("%v, query: %+v", err, query)
-		}
-=======
 		reply.Error = handleExecuteError(err, statsKey, query, vtg.logExecuteBatchKeyspaceIds)
->>>>>>> c53de1e8
 	}
 	reply.Session = query.Session
 	return nil
