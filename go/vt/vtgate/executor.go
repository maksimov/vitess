/*
Copyright 2017 Google Inc.

Licensed under the Apache License, Version 2.0 (the "License");
you may not use this file except in compliance with the License.
You may obtain a copy of the License at

    http://www.apache.org/licenses/LICENSE-2.0

Unless required by applicable law or agreed to in writing, software
distributed under the License is distributed on an "AS IS" BASIS,
WITHOUT WARRANTIES OR CONDITIONS OF ANY KIND, either express or implied.
See the License for the specific language governing permissions and
limitations under the License.
*/

package vtgate

import (
	"bytes"
	"encoding/json"
	"errors"
	"fmt"
	"net/http"
	"sort"
	"strings"
	"sync"
	"time"

	log "github.com/golang/glog"
	"golang.org/x/net/context"

	"github.com/youtube/vitess/go/acl"
	"github.com/youtube/vitess/go/cache"
	"github.com/youtube/vitess/go/sqltypes"
	"github.com/youtube/vitess/go/stats"
	"github.com/youtube/vitess/go/vt/sqlannotation"
	"github.com/youtube/vitess/go/vt/sqlparser"
	"github.com/youtube/vitess/go/vt/srvtopo"
	"github.com/youtube/vitess/go/vt/topo"
	"github.com/youtube/vitess/go/vt/topo/topoproto"
	"github.com/youtube/vitess/go/vt/vterrors"
	"github.com/youtube/vitess/go/vt/vtgate/engine"
	"github.com/youtube/vitess/go/vt/vtgate/planbuilder"
	"github.com/youtube/vitess/go/vt/vtgate/vindexes"

	querypb "github.com/youtube/vitess/go/vt/proto/query"
	topodatapb "github.com/youtube/vitess/go/vt/proto/topodata"
	vschemapb "github.com/youtube/vitess/go/vt/proto/vschema"
	vtgatepb "github.com/youtube/vitess/go/vt/proto/vtgate"
	vtrpcpb "github.com/youtube/vitess/go/vt/proto/vtrpc"
)

var (
	errNoKeyspace     = vterrors.Errorf(vtrpcpb.Code_FAILED_PRECONDITION, "no keyspace in database name specified. Supported database name format: keyspace[:shard][@type]")
	defaultTabletType topodatapb.TabletType
)

func init() {
	topoproto.TabletTypeVar(&defaultTabletType, "default_tablet_type", topodatapb.TabletType_MASTER, "The default tablet type to set for queries, when one is not explicitly selected")
}

// Executor is the engine that executes queries by utilizing
// the abilities of the underlying vttablets.
type Executor struct {
	serv        srvtopo.Server
	cell        string
	resolver    *Resolver
	scatterConn *ScatterConn
	txConn      *TxConn

	mu               sync.Mutex
	srvVschema       *vschemapb.SrvVSchema
	vschema          *vindexes.VSchema
	normalize        bool
	streamSize       int
	legacyAutocommit bool
	plans            *cache.LRUCache
	vschemaStats     *VSchemaStats
}

var executorOnce sync.Once

// NewExecutor creates a new Executor.
func NewExecutor(ctx context.Context, serv srvtopo.Server, cell, statsName string, resolver *Resolver, normalize bool, streamSize int, queryPlanCacheSize int64, legacyAutocommit bool) *Executor {
	e := &Executor{
		serv:             serv,
		cell:             cell,
		resolver:         resolver,
		scatterConn:      resolver.scatterConn,
		txConn:           resolver.scatterConn.txConn,
		plans:            cache.NewLRUCache(queryPlanCacheSize),
		normalize:        normalize,
		streamSize:       streamSize,
		legacyAutocommit: legacyAutocommit,
	}
	e.watchSrvVSchema(ctx, cell)
	executorOnce.Do(func() {
		stats.Publish("QueryPlanCacheLength", stats.IntFunc(e.plans.Length))
		stats.Publish("QueryPlanCacheSize", stats.IntFunc(e.plans.Size))
		stats.Publish("QueryPlanCacheCapacity", stats.IntFunc(e.plans.Capacity))
		stats.Publish("QueryPlanCacheEvictions", stats.IntFunc(e.plans.Evictions))
		stats.Publish("QueryPlanCacheOldest", stats.StringFunc(func() string {
			return fmt.Sprintf("%v", e.plans.Oldest())
		}))
		http.Handle("/debug/query_plans", e)
		http.Handle("/debug/vschema", e)
	})
	return e
}

// Execute executes a non-streaming query.
func (e *Executor) Execute(ctx context.Context, method string, safeSession *SafeSession, sql string, bindVars map[string]*querypb.BindVariable) (result *sqltypes.Result, err error) {
	logStats := NewLogStats(ctx, method, sql, bindVars)
	result, err = e.execute(ctx, safeSession, sql, bindVars, logStats)
	logStats.Error = err

	// The mysql plugin runs an implicit rollback whenever a connection closes.
	// To avoid spamming the log with no-op rollback records, ignore it if
	// it was a no-op record (i.e. didn't issue any queries)
	if !(logStats.StmtType == "ROLLBACK" && logStats.ShardQueries == 0) {
		logStats.Send()
	}
	return result, err
}

func (e *Executor) execute(ctx context.Context, safeSession *SafeSession, sql string, bindVars map[string]*querypb.BindVariable, logStats *LogStats) (*sqltypes.Result, error) {
	// Start an implicit transaction if necessary.
	// TODO(sougou): deprecate legacyMode after all users are migrated out.
	if !e.legacyAutocommit && !safeSession.Autocommit && !safeSession.InTransaction() {
		if err := e.txConn.Begin(ctx, safeSession); err != nil {
			return nil, err
		}
	}

	target := e.ParseTarget(safeSession.TargetString)
	if safeSession.InTransaction() && target.TabletType != topodatapb.TabletType_MASTER {
		return nil, vterrors.Errorf(vtrpcpb.Code_INVALID_ARGUMENT, "transactions are supported only for master tablet types, current type: %v", target.TabletType)
	}
	if bindVars == nil {
		bindVars = make(map[string]*querypb.BindVariable)
	}

	stmtType := sqlparser.Preview(sql)
	logStats.StmtType = sqlparser.StmtType(stmtType)

	switch stmtType {
	case sqlparser.StmtSelect:
		return e.handleExec(ctx, safeSession, sql, bindVars, target, logStats)
	case sqlparser.StmtInsert, sqlparser.StmtReplace, sqlparser.StmtUpdate, sqlparser.StmtDelete:
		safeSession := safeSession

		// In legacy mode, we ignore autocommit settings.
		if e.legacyAutocommit {
			return e.handleExec(ctx, safeSession, sql, bindVars, target, logStats)
		}

		mustCommit := false
		if safeSession.Autocommit && !safeSession.InTransaction() {
			mustCommit = true
			if err := e.txConn.Begin(ctx, safeSession); err != nil {
				return nil, err
			}
			// The defer acts as a failsafe. If commit was successful,
			// the rollback will be a no-op.
			defer e.txConn.Rollback(ctx, safeSession)
		}

		qr, err := e.handleExec(ctx, safeSession, sql, bindVars, target, logStats)
		if err != nil {
			return nil, err
		}

		if mustCommit {
			commitStart := time.Now()
			if err = e.txConn.Commit(ctx, safeSession); err != nil {
				return nil, err
			}
			logStats.CommitTime = time.Since(commitStart)
		}
		return qr, nil
	case sqlparser.StmtDDL:
		return e.handleDDL(ctx, safeSession, sql, bindVars, target, logStats)
	case sqlparser.StmtBegin:
		return e.handleBegin(ctx, safeSession, sql, bindVars, target, logStats)
	case sqlparser.StmtCommit:
		return e.handleCommit(ctx, safeSession, sql, bindVars, target, logStats)
	case sqlparser.StmtRollback:
		return e.handleRollback(ctx, safeSession, sql, bindVars, target, logStats)
	case sqlparser.StmtSet:
		return e.handleSet(ctx, safeSession, sql, bindVars, logStats)
	case sqlparser.StmtShow:
		return e.handleShow(ctx, safeSession, sql, bindVars, target, logStats)
	case sqlparser.StmtUse:
		return e.handleUse(ctx, safeSession, sql, bindVars)
	case sqlparser.StmtOther:
		return e.handleOther(ctx, safeSession, sql, bindVars, target, logStats)
	}
	return nil, vterrors.Errorf(vtrpcpb.Code_INVALID_ARGUMENT, "unrecognized statement: %s", sql)
}

func (e *Executor) handleExec(ctx context.Context, safeSession *SafeSession, sql string, bindVars map[string]*querypb.BindVariable, target querypb.Target, logStats *LogStats) (*sqltypes.Result, error) {
	if target.Shard != "" {
		// V1 mode or V3 mode with a forced shard target
		sql = sqlannotation.AnnotateIfDML(sql, nil)

		if e.normalize {
			query, comments := sqlparser.SplitTrailingComments(sql)
			stmt, err := sqlparser.Parse(query)
			if err != nil {
				return nil, err
			}
			sqlparser.Normalize(stmt, bindVars, "vtg")
			normalized := sqlparser.String(stmt)
			sql = normalized + comments
		}

		logStats.SQL = sql
		logStats.BindVariables = bindVars

		execStart := time.Now()
		logStats.PlanTime = execStart.Sub(logStats.StartTime)

		result, err := e.shardExec(ctx, safeSession, sql, bindVars, target, logStats)
		logStats.ExecuteTime = time.Now().Sub(execStart)

		logStats.ShardQueries = 1

		return result, err
	}

	// V3 mode.
	query, comments := sqlparser.SplitTrailingComments(sql)
	vcursor := newVCursorImpl(ctx, safeSession, target, comments, e, logStats)
	plan, err := e.getPlan(
		vcursor,
		query,
		comments,
		bindVars,
		skipQueryPlanCache(safeSession),
		logStats,
	)
	execStart := time.Now()
	logStats.PlanTime = execStart.Sub(logStats.StartTime)

	if err != nil {
		logStats.Error = err
		return nil, err
	}

	qr, err := plan.Instructions.Execute(vcursor, bindVars, make(map[string]*querypb.BindVariable), true)
	logStats.ExecuteTime = time.Since(execStart)
	var errCount uint64
	if err != nil {
		logStats.Error = err
		errCount = 1
	} else {
		logStats.RowsAffected = qr.RowsAffected
	}

	// Check if there was partial DML execution. If so, rollback the transaction.
	if err != nil && safeSession.InTransaction() && vcursor.hasPartialDML {
		_ = e.txConn.Rollback(ctx, safeSession)
		err = vterrors.Errorf(vtrpcpb.Code_ABORTED, "transaction rolled back due to partial DML execution: %v", err)
	}

	plan.AddStats(1, time.Since(logStats.StartTime), uint64(logStats.ShardQueries), logStats.RowsAffected, errCount)

	return qr, err
}

func (e *Executor) shardExec(ctx context.Context, safeSession *SafeSession, sql string, bindVars map[string]*querypb.BindVariable, target querypb.Target, logStats *LogStats) (*sqltypes.Result, error) {
	f := func(keyspace string) (string, []string, error) {
		return keyspace, []string{target.Shard}, nil
	}
	return e.resolver.Execute(ctx, sql, bindVars, target.Keyspace, target.TabletType, safeSession.Session, f, false /* notInTransaction */, safeSession.Options, logStats)
}

func (e *Executor) handleDDL(ctx context.Context, safeSession *SafeSession, sql string, bindVars map[string]*querypb.BindVariable, target querypb.Target, logStats *LogStats) (*sqltypes.Result, error) {
	if target.Keyspace == "" {
		return nil, errNoKeyspace
	}

	f := func(keyspace string) (string, []string, error) {
		var shards []string
		if target.Shard == "" {
			ks, _, allShards, err := srvtopo.GetKeyspaceShards(ctx, e.serv, e.cell, keyspace, target.TabletType)
			if err != nil {
				return "", nil, err
			}
			// The usual keyspace resolution rules are applied.
			// This means that the keyspace can be remapped to a new one
			// if vertical resharding is in progress.
			keyspace = ks
			for _, shard := range allShards {
				shards = append(shards, shard.Name)
			}
		} else {
			shards = []string{target.Shard}
		}
		logStats.ShardQueries = uint32(len(shards))
		return keyspace, shards, nil
	}

	execStart := time.Now()
	logStats.PlanTime = execStart.Sub(logStats.StartTime)
	result, err := e.resolver.Execute(ctx, sql, bindVars, target.Keyspace, target.TabletType, safeSession.Session, f, false /* notInTransaction */, safeSession.Options, logStats)
	logStats.ExecuteTime = time.Since(execStart)
	return result, err
}

func (e *Executor) handleBegin(ctx context.Context, safeSession *SafeSession, sql string, bindVars map[string]*querypb.BindVariable, target querypb.Target, logStats *LogStats) (*sqltypes.Result, error) {
	if target.TabletType != topodatapb.TabletType_MASTER {
		return nil, vterrors.Errorf(vtrpcpb.Code_INVALID_ARGUMENT, "transactions are supported only for master tablet types, current type: %v", target.TabletType)
	}
	execStart := time.Now()
	logStats.PlanTime = execStart.Sub(logStats.StartTime)
	err := e.txConn.Begin(ctx, safeSession)
	logStats.ExecuteTime = time.Since(execStart)
	return &sqltypes.Result{}, err
}

func (e *Executor) handleCommit(ctx context.Context, safeSession *SafeSession, sql string, bindVars map[string]*querypb.BindVariable, target querypb.Target, logStats *LogStats) (*sqltypes.Result, error) {
	execStart := time.Now()
	logStats.PlanTime = execStart.Sub(logStats.StartTime)
	logStats.ShardQueries = uint32(len(safeSession.ShardSessions))
	err := e.txConn.Commit(ctx, safeSession)
	logStats.CommitTime = time.Since(execStart)
	return &sqltypes.Result{}, err
}

func (e *Executor) handleRollback(ctx context.Context, safeSession *SafeSession, sql string, bindVars map[string]*querypb.BindVariable, target querypb.Target, logStats *LogStats) (*sqltypes.Result, error) {
	execStart := time.Now()
	logStats.PlanTime = execStart.Sub(logStats.StartTime)
	logStats.ShardQueries = uint32(len(safeSession.ShardSessions))
	err := e.txConn.Rollback(ctx, safeSession)
	logStats.CommitTime = time.Since(execStart)
	return &sqltypes.Result{}, err
}

<<<<<<< HEAD
func (e *Executor) handleSet(ctx context.Context, session *vtgatepb.Session, sql string, bindVars map[string]*querypb.BindVariable, logStats *LogStats) (*sqltypes.Result, error) {
	vals, charset, scope, err := sqlparser.ExtractSetValues(sql)
=======
func (e *Executor) handleSet(ctx context.Context, safeSession *SafeSession, sql string, bindVars map[string]*querypb.BindVariable, logStats *LogStats) (*sqltypes.Result, error) {
	vals, charset, err := sqlparser.ExtractSetValues(sql)
>>>>>>> 04736af8
	execStart := time.Now()
	logStats.PlanTime = execStart.Sub(logStats.StartTime)
	defer func() {
		logStats.ExecuteTime = time.Since(execStart)
	}()

	if err != nil {
		return &sqltypes.Result{}, vterrors.New(vtrpcpb.Code_INVALID_ARGUMENT, err.Error())
	}
	if len(vals) > 0 && charset != "" {
		return &sqltypes.Result{}, vterrors.New(vtrpcpb.Code_INVALID_ARGUMENT, "unexpected key values and charset, must specify one")
	}

	if scope == "global" {
		return &sqltypes.Result{}, vterrors.New(vtrpcpb.Code_INVALID_ARGUMENT, "unsupported in set: global")
	}

	switch charset {
	case "", "utf8", "utf8mb4", "latin1", "default":
		break
	default:
		return &sqltypes.Result{}, vterrors.Errorf(vtrpcpb.Code_INVALID_ARGUMENT, "unexpected value for charset: %v", charset)
	}

	for k, v := range vals {
		switch k {
		case "autocommit":
			val, ok := v.(int64)
			if !ok {
				return nil, vterrors.Errorf(vtrpcpb.Code_INVALID_ARGUMENT, "unexpected value type for autocommit: %T", v)
			}
			switch val {
			case 0:
				safeSession.Autocommit = false
			case 1:
				if safeSession.InTransaction() {
					if err := e.txConn.Commit(ctx, safeSession); err != nil {
						return nil, err
					}
				}
				safeSession.Autocommit = true
			default:
				return nil, vterrors.Errorf(vtrpcpb.Code_INVALID_ARGUMENT, "unexpected value for autocommit: %d", val)
			}
		case "client_found_rows":
			val, ok := v.(int64)
			if !ok {
				return nil, vterrors.Errorf(vtrpcpb.Code_INVALID_ARGUMENT, "unexpected value type for client_found_rows: %T", v)
			}
			if safeSession.Options == nil {
				safeSession.Options = &querypb.ExecuteOptions{}
			}
			switch val {
			case 0:
				safeSession.Options.ClientFoundRows = false
			case 1:
				safeSession.Options.ClientFoundRows = true
			default:
				return nil, vterrors.Errorf(vtrpcpb.Code_INVALID_ARGUMENT, "unexpected value for client_found_rows: %d", val)
			}
		case "skip_query_plan_cache":
			val, ok := v.(int64)
			if !ok {
				return nil, vterrors.Errorf(vtrpcpb.Code_INVALID_ARGUMENT, "unexpected value type for skip_query_plan_cache: %T", v)
			}
			if safeSession.Options == nil {
				safeSession.Options = &querypb.ExecuteOptions{}
			}
			switch val {
			case 0:
				safeSession.Options.SkipQueryPlanCache = false
			case 1:
				safeSession.Options.SkipQueryPlanCache = true
			default:
				return nil, vterrors.Errorf(vtrpcpb.Code_INVALID_ARGUMENT, "unexpected value for skip_query_plan_cache: %d", val)
			}
		case "transaction_mode":
			val, ok := v.(string)
			if !ok {
				return nil, vterrors.Errorf(vtrpcpb.Code_INVALID_ARGUMENT, "unexpected value type for transaction_mode: %T", v)
			}
			out, ok := vtgatepb.TransactionMode_value[strings.ToUpper(val)]
			if !ok {
				return nil, vterrors.Errorf(vtrpcpb.Code_INVALID_ARGUMENT, "invalid transaction_mode: %s", val)
			}
			safeSession.TransactionMode = vtgatepb.TransactionMode(out)
		case "workload":
			val, ok := v.(string)
			if !ok {
				return nil, vterrors.Errorf(vtrpcpb.Code_INVALID_ARGUMENT, "unexpected value type for workload: %T", v)
			}
			out, ok := querypb.ExecuteOptions_Workload_value[strings.ToUpper(val)]
			if !ok {
				return nil, vterrors.Errorf(vtrpcpb.Code_INVALID_ARGUMENT, "invalid workload: %s", val)
			}
			if safeSession.Options == nil {
				safeSession.Options = &querypb.ExecuteOptions{}
			}
			safeSession.Options.Workload = querypb.ExecuteOptions_Workload(out)
		case "sql_select_limit":
			var val int64

			switch cast := v.(type) {
			case int64:
				val = cast
			case string:
				if !strings.EqualFold(cast, "default") {
					return nil, vterrors.Errorf(vtrpcpb.Code_INVALID_ARGUMENT, "unexpected string value for sql_select_limit: %v", v)
				}
			default:
				return nil, vterrors.Errorf(vtrpcpb.Code_INVALID_ARGUMENT, "unexpected value type for sql_select_limit: %T", v)
			}

			if safeSession.Options == nil {
				safeSession.Options = &querypb.ExecuteOptions{}
			}
			safeSession.Options.SqlSelectLimit = val
		case "character_set_results":
			// This is a statement that mysql-connector-j sends at the beginning. We return a canned response for it.
			switch v {
			case nil, "utf8", "utf8mb4", "latin1":
			default:
				return nil, vterrors.Errorf(vtrpcpb.Code_INVALID_ARGUMENT, "disallowed value for character_set_results: %v", v)
			}
		case "wait_timeout":
			_, ok := v.(int64)
			if !ok {
				return nil, vterrors.Errorf(vtrpcpb.Code_INVALID_ARGUMENT, "unexpected value type for wait_timeout: %T", v)
			}
		case "net_write_timeout", "net_read_timeout", "lc_messages", "collation_connection":
			log.Warningf("Ignored inapplicable SET %v = %v", k, v)
			warnings.Add("IgnoredSet", 1)
		default:
			return nil, vterrors.Errorf(vtrpcpb.Code_INVALID_ARGUMENT, "unsupported construct: %s", sql)
		}
	}
	return &sqltypes.Result{}, nil
}

func (e *Executor) handleShow(ctx context.Context, safeSession *SafeSession, sql string, bindVars map[string]*querypb.BindVariable, target querypb.Target, logStats *LogStats) (*sqltypes.Result, error) {
	stmt, err := sqlparser.Parse(sql)
	if err != nil {
		return nil, err
	}
	show, ok := stmt.(*sqlparser.Show)
	if !ok {
		// This code is unreachable.
		return nil, vterrors.Errorf(vtrpcpb.Code_INTERNAL, "unrecognized SHOW statement: %v", sql)
	}
	execStart := time.Now()
	defer func() { logStats.ExecuteTime = time.Since(execStart) }()

	switch show.Type {
	case sqlparser.KeywordString(sqlparser.DATABASES), sqlparser.KeywordString(sqlparser.VITESS_KEYSPACES):
		keyspaces, err := srvtopo.GetAllKeyspaces(ctx, e.serv, e.cell)
		if err != nil {
			return nil, err
		}

		rows := make([][]sqltypes.Value, len(keyspaces))
		for i, v := range keyspaces {
			rows[i] = buildVarCharRow(v)
		}

		return &sqltypes.Result{
			Fields:       buildVarCharFields("Databases"),
			Rows:         rows,
			RowsAffected: uint64(len(rows)),
		}, nil
	case sqlparser.KeywordString(sqlparser.VITESS_SHARDS):
		keyspaces, err := srvtopo.GetAllKeyspaces(ctx, e.serv, e.cell)
		if err != nil {
			return nil, err
		}

		var rows [][]sqltypes.Value
		for _, keyspace := range keyspaces {
			_, _, shards, err := srvtopo.GetKeyspaceShards(ctx, e.serv, e.cell, keyspace, target.TabletType)
			if err != nil {
				// There might be a misconfigured keyspace or no shards in the keyspace.
				// Skip any errors and move on.
				continue
			}

			for _, shard := range shards {
				rows = append(rows, buildVarCharRow(topoproto.KeyspaceShardString(keyspace, shard.Name)))
			}
		}

		return &sqltypes.Result{
			Fields:       buildVarCharFields("Shards"),
			Rows:         rows,
			RowsAffected: uint64(len(rows)),
		}, nil
	case sqlparser.KeywordString(sqlparser.VITESS_TABLETS):
		var rows [][]sqltypes.Value
		stats := e.scatterConn.healthCheck.CacheStatus()
		for _, s := range stats {
			for _, ts := range s.TabletsStats {
				rows = append(rows, buildVarCharRow(
					s.Cell,
					s.Target.Keyspace,
					s.Target.Shard,
					ts.Tablet.Type.String(),
					topoproto.TabletAliasString(ts.Tablet.Alias),
					ts.Tablet.Hostname,
				))
			}
		}
		return &sqltypes.Result{
			Fields:       buildVarCharFields("Cell", "Keyspace", "Shard", "TabletType", "Alias", "Hostname"),
			Rows:         rows,
			RowsAffected: uint64(len(rows)),
		}, nil
	case sqlparser.KeywordString(sqlparser.VSCHEMA_TABLES):
		if target.Keyspace == "" {
			return nil, errNoKeyspace
		}
		ks, ok := e.VSchema().Keyspaces[target.Keyspace]
		if !ok {
			return nil, vterrors.Errorf(vtrpcpb.Code_INVALID_ARGUMENT, "keyspace %s not found in vschema", target.Keyspace)
		}

		var tables []string
		for name := range ks.Tables {
			tables = append(tables, name)
		}
		sort.Strings(tables)

		rows := make([][]sqltypes.Value, len(tables))
		for i, v := range tables {
			rows[i] = buildVarCharRow(v)
		}

		return &sqltypes.Result{
			Fields:       buildVarCharFields("Tables"),
			Rows:         rows,
			RowsAffected: uint64(len(rows)),
		}, nil
	case sqlparser.KeywordString(sqlparser.VINDEXES):
		vschema := e.SrvVSchema()
		if vschema == nil {
			return nil, vterrors.Errorf(vtrpcpb.Code_INTERNAL, "vschema not loaded")
		}

		rows := make([][]sqltypes.Value, 0, 16)

		if show.HasOnTable() {
			// If the table is fully qualified, then override the keyspace setting
			// in the session. Otherwise require it to be able to resolve the table.
			ksName := show.OnTable.Qualifier.String()
			if ksName == "" {
				ksName = target.Keyspace
			}

			ks, ok := vschema.Keyspaces[ksName]
			if !ok {
				return nil, errNoKeyspace
			}

			tableName := show.OnTable.Name.String()

			table, ok := ks.Tables[tableName]
			if !ok {
				return nil, vterrors.Errorf(vtrpcpb.Code_INTERNAL, "table `%s` does not exist in keyspace `%s`", tableName, ksName)
			}

			for _, colVindex := range table.ColumnVindexes {
				vindex, ok := ks.Vindexes[colVindex.GetName()]
				columns := colVindex.GetColumns()
				if len(columns) == 0 {
					columns = []string{colVindex.GetColumn()}
				}
				if ok {
					params := make([]string, 0, 4)
					for k, v := range vindex.GetParams() {
						params = append(params, fmt.Sprintf("%s=%s", k, v))
					}
					sort.Strings(params)
					rows = append(rows, buildVarCharRow(strings.Join(columns, ", "), colVindex.GetName(), vindex.GetType(), strings.Join(params, "; "), vindex.GetOwner()))
				} else {
					rows = append(rows, buildVarCharRow(strings.Join(columns, ", "), colVindex.GetName(), "", "", ""))
				}
			}

			return &sqltypes.Result{
				Fields:       buildVarCharFields("Columns", "Name", "Type", "Params", "Owner"),
				Rows:         rows,
				RowsAffected: uint64(len(rows)),
			}, nil
		}

		// For the query interface to be stable we need to sort
		// for each of the map iterations
		ksNames := make([]string, 0, len(vschema.Keyspaces))
		for name := range vschema.Keyspaces {
			ksNames = append(ksNames, name)
		}
		sort.Strings(ksNames)
		for _, ksName := range ksNames {
			ks, _ := vschema.Keyspaces[ksName]

			vindexNames := make([]string, 0, len(ks.Vindexes))
			for name := range ks.Vindexes {
				vindexNames = append(vindexNames, name)
			}
			sort.Strings(vindexNames)
			for _, vindexName := range vindexNames {
				vindex, _ := ks.Vindexes[vindexName]

				params := make([]string, 0, 4)
				for k, v := range vindex.GetParams() {
					params = append(params, fmt.Sprintf("%s=%s", k, v))
				}
				sort.Strings(params)
				rows = append(rows, buildVarCharRow(ksName, vindexName, vindex.GetType(), strings.Join(params, "; "), vindex.GetOwner()))
			}
		}
		return &sqltypes.Result{
			Fields:       buildVarCharFields("Keyspace", "Name", "Type", "Params", "Owner"),
			Rows:         rows,
			RowsAffected: uint64(len(rows)),
		}, nil

	}

	// Any other show statement is passed through
	return e.handleOther(ctx, safeSession, sql, bindVars, target, logStats)
}

func (e *Executor) handleUse(ctx context.Context, safeSession *SafeSession, sql string, bindVars map[string]*querypb.BindVariable) (*sqltypes.Result, error) {
	stmt, err := sqlparser.Parse(sql)
	if err != nil {
		return nil, err
	}
	use, ok := stmt.(*sqlparser.Use)
	if !ok {
		// This code is unreachable.
		return nil, vterrors.Errorf(vtrpcpb.Code_INTERNAL, "unrecognized USE statement: %v", sql)
	}
	target := e.ParseTarget(use.DBName.String())
	if safeSession.InTransaction() && target.TabletType != topodatapb.TabletType_MASTER {
		return nil, vterrors.Errorf(vtrpcpb.Code_INVALID_ARGUMENT, "cannot change to a non-master type in the middle of a transaction: %v", target.TabletType)
	}
	safeSession.TargetString = use.DBName.String()
	return &sqltypes.Result{}, nil
}

func (e *Executor) handleOther(ctx context.Context, safeSession *SafeSession, sql string, bindVars map[string]*querypb.BindVariable, target querypb.Target, logStats *LogStats) (*sqltypes.Result, error) {
	if target.Keyspace == "" {
		return nil, errNoKeyspace
	}
	if target.Shard == "" {
		var err error
		target.Keyspace, target.Shard, err = srvtopo.GetAnyShard(ctx, e.serv, e.cell, target.Keyspace, target.TabletType)
		if err != nil {
			return nil, err
		}
	}
	execStart := time.Now()
	result, err := e.shardExec(ctx, safeSession, sql, bindVars, target, logStats)
	logStats.ExecuteTime = time.Since(execStart)
	return result, err
}

// StreamExecute executes a streaming query.
func (e *Executor) StreamExecute(ctx context.Context, method string, safeSession *SafeSession, sql string, bindVars map[string]*querypb.BindVariable, target querypb.Target, callback func(*sqltypes.Result) error) (err error) {
	logStats := NewLogStats(ctx, method, sql, bindVars)
	logStats.StmtType = sqlparser.StmtType(sqlparser.Preview(sql))
	defer logStats.Send()

	if bindVars == nil {
		bindVars = make(map[string]*querypb.BindVariable)
	}
	query, comments := sqlparser.SplitTrailingComments(sql)
	vcursor := newVCursorImpl(ctx, safeSession, target, comments, e, logStats)
	plan, err := e.getPlan(
		vcursor,
		query,
		comments,
		bindVars,
		skipQueryPlanCache(safeSession),
		logStats,
	)
	if err != nil {
		logStats.Error = err
		return err
	}

	execStart := time.Now()
	logStats.PlanTime = execStart.Sub(logStats.StartTime)

	// Some of the underlying primitives may send results one row at a time.
	// So, we need the ability to consolidate those into reasonable chunks.
	// The callback wrapper below accumulates rows and sends them as chunks
	// dictated by stream_buffer_size.
	result := &sqltypes.Result{}
	byteCount := 0
	err = plan.Instructions.StreamExecute(vcursor, bindVars, make(map[string]*querypb.BindVariable), true, func(qr *sqltypes.Result) error {
		// If the row has field info, send it separately.
		// TODO(sougou): this behavior is for handling tests because
		// the framework currently sends all results as one packet.
		if len(qr.Fields) > 0 {
			qrfield := &sqltypes.Result{Fields: qr.Fields}
			if err := callback(qrfield); err != nil {
				return err
			}
		}

		for _, row := range qr.Rows {
			result.Rows = append(result.Rows, row)
			for _, col := range row {
				byteCount += col.Len()
			}

			if byteCount >= e.streamSize {
				err := callback(result)
				result = &sqltypes.Result{}
				byteCount = 0
				if err != nil {
					return err
				}
			}
		}
		return nil
	})

	// Send left-over rows.
	if len(result.Rows) > 0 {
		if err := callback(result); err != nil {
			return err
		}
	}

	logStats.ExecuteTime = time.Since(execStart)

	return err
}

// MessageAck acks messages.
func (e *Executor) MessageAck(ctx context.Context, keyspace, name string, ids []*querypb.Value) (int64, error) {
	table, err := e.VSchema().FindTable(keyspace, name)
	if err != nil {
		return 0, err
	}
	// TODO(sougou): Change this to use Session.
	vcursor := newVCursorImpl(
		ctx,
		NewSafeSession(&vtgatepb.Session{}),
		querypb.Target{
			Keyspace:   table.Keyspace.Name,
			TabletType: topodatapb.TabletType_MASTER,
		},
		"",
		e,
		nil,
	)

	newKeyspace, _, allShards, err := srvtopo.GetKeyspaceShards(ctx, e.serv, e.cell, table.Keyspace.Name, topodatapb.TabletType_MASTER)
	if err != nil {
		return 0, err
	}

	shardIDs := make(map[string][]*querypb.Value)
	if table.Keyspace.Sharded {
		// We always use the (unique) primary vindex. The ID must be the
		// primary vindex for message tables.
		mapper := table.ColumnVindexes[0].Vindex.(vindexes.Unique)
		// convert []*querypb.Value to []sqltypes.Value for calling Map.
		values := make([]sqltypes.Value, 0, len(ids))
		for _, id := range ids {
			values = append(values, sqltypes.ProtoToValue(id))
		}
		ksids, err := mapper.Map(vcursor, values)
		if err != nil {
			return 0, err
		}
		for i, ksid := range ksids {
			if ksid == nil {
				continue
			}
			shard, err := srvtopo.GetShardForKeyspaceID(allShards, ksid)
			if err != nil {
				return 0, err
			}
			shardIDs[shard] = append(shardIDs[shard], ids[i])
		}
	} else {
		shardIDs[allShards[0].Name] = ids
	}
	return e.scatterConn.MessageAck(ctx, newKeyspace, shardIDs, name)
}

// IsKeyspaceRangeBasedSharded returns true if the keyspace in the vschema is
// marked as sharded.
func (e *Executor) IsKeyspaceRangeBasedSharded(keyspace string) bool {
	vschema := e.VSchema()
	ks, ok := vschema.Keyspaces[keyspace]
	if !ok {
		return false
	}
	if ks.Keyspace == nil {
		return false
	}
	return ks.Keyspace.Sharded
}

// watchSrvVSchema watches the SrvVSchema from the topo. The function does
// not return an error. It instead logs warnings on failure.
// The SrvVSchema object is roll-up of all the Keyspace information,
// so when a keyspace is added or removed, it will be properly updated.
//
// This function will wait until the first value has either been processed
// or triggered an error before returning.
func (e *Executor) watchSrvVSchema(ctx context.Context, cell string) {
	e.serv.WatchSrvVSchema(ctx, cell, func(v *vschemapb.SrvVSchema, err error) {
		// Create a closure to save the vschema. If the value
		// passed is nil, it means we encountered an error and
		// we don't know the real value. In this case, we want
		// to use the previous value if it was set, or an
		// empty vschema if it wasn't.
		switch err {
		case nil:
			// Good case, we can try to save that value.
		case topo.ErrNoNode:
			// If the SrvVschema disappears, we need to clear our record.
			// Otherwise, keep what we already had before.
			v = nil
		default:
			// Watch error, increment our counters.
			if vschemaCounters != nil {
				vschemaCounters.Add("WatchError", 1)
			}
		}

		// Transform the provided SrvVSchema into a VSchema.
		var vschema *vindexes.VSchema
		if v != nil {
			vschema, err = vindexes.BuildVSchema(v)
			if err != nil {
				log.Warningf("Error creating VSchema for cell %v (will try again next update): %v", cell, err)
				v = nil
				err = fmt.Errorf("Error creating VSchema for cell %v: %v", cell, err)
				if vschemaCounters != nil {
					vschemaCounters.Add("Parsing", 1)
				}
			}
		}
		if v == nil {
			// We encountered an error, build an empty vschema.
			vschema, _ = vindexes.BuildVSchema(&vschemapb.SrvVSchema{})
		}

		// Build the display version. At this point, three cases:
		// - v is nil, vschema is empty, and err is set:
		//     1. when the watch returned an error.
		//     2. when BuildVSchema failed.
		// - v is set, vschema is full, and err is nil:
		//     3. when everything worked.
		errorMessage := ""
		if err != nil {
			errorMessage = err.Error()
		}
		stats := NewVSchemaStats(vschema, errorMessage)

		// save our value
		e.mu.Lock()
		if v != nil {
			// No errors, we can save our VSchema and SrvVSchema
			// (for show queries).
			e.vschema = vschema
			e.srvVschema = v
		} else {
			// We had an error, use the empty vschema if
			// we had nothing before, or if the vschema
			// disappeared.
			if e.vschema == nil || err == topo.ErrNoNode {
				e.vschema = vschema
				e.srvVschema = nil
			}
		}
		e.vschemaStats = stats
		e.mu.Unlock()
		e.plans.Clear()

		if vschemaCounters != nil {
			vschemaCounters.Add("Reload", 1)
		}
	})
}

// VSchema returns the VSchema.
func (e *Executor) VSchema() *vindexes.VSchema {
	e.mu.Lock()
	defer e.mu.Unlock()
	return e.vschema
}

// SrvVSchema returns the SrvVSchema.
func (e *Executor) SrvVSchema() *vschemapb.SrvVSchema {
	e.mu.Lock()
	defer e.mu.Unlock()
	return e.srvVschema
}

// ParseTarget parses the string representation of a Target
// of the form keyspace:shard@tablet_type. You can use a / instead of a :.
// If the keyspace was not specified in the target, but the VSchema has
// only one keyspace, then that name is assigned as the keyspace.
// This is similar to how Find works for VSchema: if there's only
// one keyspace, it's used as the default qualifier.
func (e *Executor) ParseTarget(targetString string) querypb.Target {
	// Default tablet type is master.
	target := querypb.Target{
		TabletType: defaultTabletType,
	}
	last := strings.LastIndexAny(targetString, "@")
	if last != -1 {
		// No need to check the error. UNKNOWN will be returned on
		// error and it will fail downstream.
		target.TabletType, _ = topoproto.ParseTabletType(targetString[last+1:])
		targetString = targetString[:last]
	}
	last = strings.LastIndexAny(targetString, "/:")
	if last != -1 {
		target.Shard = targetString[last+1:]
		targetString = targetString[:last]
	}
	if targetString == "" && len(e.VSchema().Keyspaces) == 1 {
		// Loop to extract the only keyspace name.
		for k := range e.VSchema().Keyspaces {
			targetString = k
		}
	}
	target.Keyspace = targetString
	return target
}

// getPlan computes the plan for the given query. If one is in
// the cache, it reuses it.
func (e *Executor) getPlan(vcursor *vcursorImpl, sql string, comments string, bindVars map[string]*querypb.BindVariable, skipQueryPlanCache bool, logStats *LogStats) (*engine.Plan, error) {
	if logStats != nil {
		logStats.SQL = sql + comments
		logStats.BindVariables = bindVars
	}

	if e.VSchema() == nil {
		return nil, errors.New("vschema not initialized")
	}
	keyspace := vcursor.target.Keyspace
	key := sql
	if keyspace != "" {
		key = keyspace + ":" + sql
	}
	if result, ok := e.plans.Get(key); ok {
		return result.(*engine.Plan), nil
	}
	if !e.normalize {
		plan, err := planbuilder.Build(sql, vcursor)
		if err != nil {
			return nil, err
		}
		if !skipQueryPlanCache {
			e.plans.Set(key, plan)
		}
		return plan, nil
	}
	// Normalize and retry.
	stmt, err := sqlparser.Parse(sql)
	if err != nil {
		return nil, err
	}
	sqlparser.Normalize(stmt, bindVars, "vtg")
	normalized := sqlparser.String(stmt)

	if logStats != nil {
		logStats.SQL = normalized + comments
		logStats.BindVariables = bindVars
	}

	normkey := normalized
	if keyspace != "" {
		normkey = keyspace + ":" + normalized
	}
	if result, ok := e.plans.Get(normkey); ok {
		return result.(*engine.Plan), nil
	}
	plan, err := planbuilder.BuildFromStmt(normalized, stmt, vcursor)
	if err != nil {
		return nil, err
	}
	if !skipQueryPlanCache {
		e.plans.Set(normkey, plan)
	}
	return plan, nil
}

// skipQueryPlanCache extracts SkipQueryPlanCache from session
func skipQueryPlanCache(safeSession *SafeSession) bool {
	if safeSession == nil || safeSession.Options == nil {
		return false
	}
	return safeSession.Options.SkipQueryPlanCache
}

// ServeHTTP shows the current plans in the query cache.
func (e *Executor) ServeHTTP(response http.ResponseWriter, request *http.Request) {
	if err := acl.CheckAccessHTTP(request, acl.DEBUGGING); err != nil {
		acl.SendError(response, err)
		return
	}
	if request.URL.Path == "/debug/query_plans" {
		keys := e.plans.Keys()
		response.Header().Set("Content-Type", "text/plain")
		response.Write([]byte(fmt.Sprintf("Length: %d\n", len(keys))))
		for _, v := range keys {
			response.Write([]byte(fmt.Sprintf("%#v\n", sqlparser.TruncateForUI(v))))
			if plan, ok := e.plans.Peek(v); ok {
				if b, err := json.MarshalIndent(plan, "", "  "); err != nil {
					response.Write([]byte(err.Error()))
				} else {
					response.Write(b)
				}
				response.Write(([]byte)("\n\n"))
			}
		}
	} else if request.URL.Path == "/debug/vschema" {
		response.Header().Set("Content-Type", "application/json; charset=utf-8")
		b, err := json.MarshalIndent(e.VSchema().Keyspaces, "", " ")
		if err != nil {
			response.Write([]byte(err.Error()))
			return
		}
		buf := bytes.NewBuffer(nil)
		json.HTMLEscape(buf, b)
		response.Write(buf.Bytes())
	} else {
		response.WriteHeader(http.StatusNotFound)
	}
}

// Plans returns the LRU plan cache
func (e *Executor) Plans() *cache.LRUCache {
	return e.plans
}

// VSchemaStats returns the loaded vschema stats.
func (e *Executor) VSchemaStats() *VSchemaStats {
	e.mu.Lock()
	defer e.mu.Unlock()
	if e.vschemaStats == nil {
		return &VSchemaStats{
			Error: "No VSchema loaded yet.",
		}
	}
	return e.vschemaStats
}

func buildVarCharFields(names ...string) []*querypb.Field {
	fields := make([]*querypb.Field, len(names))
	for i, v := range names {
		fields[i] = &querypb.Field{Name: v, Type: sqltypes.VarChar}
	}
	return fields
}

func buildVarCharRow(values ...string) []sqltypes.Value {
	row := make([]sqltypes.Value, len(values))
	for i, v := range values {
		row[i] = sqltypes.NewVarChar(v)
	}
	return row
}<|MERGE_RESOLUTION|>--- conflicted
+++ resolved
@@ -338,13 +338,8 @@
 	return &sqltypes.Result{}, err
 }
 
-<<<<<<< HEAD
-func (e *Executor) handleSet(ctx context.Context, session *vtgatepb.Session, sql string, bindVars map[string]*querypb.BindVariable, logStats *LogStats) (*sqltypes.Result, error) {
+func (e *Executor) handleSet(ctx context.Context, safeSession *SafeSession, sql string, bindVars map[string]*querypb.BindVariable, logStats *LogStats) (*sqltypes.Result, error) {
 	vals, charset, scope, err := sqlparser.ExtractSetValues(sql)
-=======
-func (e *Executor) handleSet(ctx context.Context, safeSession *SafeSession, sql string, bindVars map[string]*querypb.BindVariable, logStats *LogStats) (*sqltypes.Result, error) {
-	vals, charset, err := sqlparser.ExtractSetValues(sql)
->>>>>>> 04736af8
 	execStart := time.Now()
 	logStats.PlanTime = execStart.Sub(logStats.StartTime)
 	defer func() {
