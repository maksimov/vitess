--- conflicted
+++ resolved
@@ -257,11 +257,7 @@
 						return false
 					}
 					r.tableNameExpressions = append(r.tableNameExpressions, evalExpr)
-<<<<<<< HEAD
-					parent.Right = sqlparser.NewValArg([]byte(":" + engine.BvSchemaName))
-=======
-					parent.Right = sqlparser.NewArgument([]byte(":__vtschemaname"))
->>>>>>> c8b47c87
+					parent.Right = sqlparser.NewArgument([]byte(":" + engine.BvSchemaName))
 				}
 			}
 		}
