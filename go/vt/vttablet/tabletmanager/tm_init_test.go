--- conflicted
+++ resolved
@@ -64,22 +64,13 @@
 			"vt":   port,
 			"grpc": grpcport,
 		},
-<<<<<<< HEAD
 		Keyspace:        "test_keyspace",
 		Shard:           "0",
 		KeyRange:        nil,
 		Type:            topodatapb.TabletType_REPLICA,
+		Tags:            map[string]string{},
 		DbNameOverride:  "aa",
-		Tags:            servenv.AppVersion.ToStringMap(),
 		DbServerVersion: dbServerVersion,
-=======
-		Keyspace:       "test_keyspace",
-		Shard:          "0",
-		KeyRange:       nil,
-		Type:           topodatapb.TabletType_REPLICA,
-		Tags:           map[string]string{},
-		DbNameOverride: "aa",
->>>>>>> 2499f1a3
 	}
 
 	gotTablet, err := BuildTabletFromInput(alias, port, grpcport, dbServerVersion)
@@ -139,6 +130,7 @@
 	}
 	port := int32(12)
 	grpcport := int32(34)
+	dbServerVersion := "5.7.0"
 
 	// Hostname should be used as is.
 	*tabletHostname = "foo"
@@ -155,15 +147,16 @@
 			"vt":   port,
 			"grpc": grpcport,
 		},
-		Keyspace:       "test_keyspace",
-		Shard:          "0",
-		KeyRange:       nil,
-		Type:           topodatapb.TabletType_REPLICA,
-		Tags:           servenv.AppVersion.ToStringMap(),
-		DbNameOverride: "aa",
-	}
-
-	gotTablet, err := BuildTabletFromInput(alias, port, grpcport)
+		Keyspace:        "test_keyspace",
+		Shard:           "0",
+		KeyRange:        nil,
+		Type:            topodatapb.TabletType_REPLICA,
+		Tags:            servenv.AppVersion.ToStringMap(),
+		DbNameOverride:  "aa",
+		DbServerVersion: "5.7.0",
+	}
+
+	gotTablet, err := BuildTabletFromInput(alias, port, grpcport, dbServerVersion)
 	require.NoError(t, err)
 	assert.Equal(t, wantTablet, gotTablet)
 }
