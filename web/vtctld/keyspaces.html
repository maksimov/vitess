--- conflicted
+++ resolved
@@ -31,7 +31,7 @@
   <md-card-content ng-if="hasServingData(keyspace.name)">
     <span ng-if="keyspace.servingShards.length">
       <h3>Serving Shards</h3>
-      <md-grid-list md-cols-sm="2" md-cols-md="4" md-cols-gt-md="8"
+      <md-grid-list id="{{keyspace.name}}-shard-list" md-cols-sm="2" md-cols-md="4" md-cols-gt-md="8"
           md-row-height="2:1" md-gutter="1em">
         <md-grid-tile  ng-repeat="shard in keyspace.servingShards" class="shard-tile md-whiteframe-z1">
           <a ng-href="#/shard/{{keyspace.name}}/{{shard}}" layout-fill layout="column" layout-align="center">
@@ -41,18 +41,6 @@
       </md-grid-list>
     </span>
 
-<<<<<<< HEAD
-  <h3 ng-bind="keyspace.shards.length == 0 ? 'No shards found.' : 'Shards'"></h3>
-
-  <md-grid-list id="{{keyspace.name}}-shard-list" md-cols-sm="2" md-cols-md="4" md-cols-gt-md="8"
-      md-row-height="2:1" md-gutter="1em">
-    <md-grid-tile ng-repeat="shard in keyspace.shards" class="shard-tile md-whiteframe-z1">
-      <a ng-href="#/shard/{{keyspace.name}}/{{shard}}" layout-fill layout="column" layout-align="center">
-        <h3>{{shard}}</h3>
-      </a>
-    </md-grid-tile>
-  </md-grid-list>
-=======
     <span ng-if="keyspace.nonServingShards.length">
       <h3>Inactive Shards</h3>
       <md-grid-list md-cols-sm="2" md-cols-md="4" md-cols-gt-md="8"
@@ -66,12 +54,11 @@
     </span>
     <h3 ng-if="!keyspace.nonServingShards.length && !keyspace.servingShards.length">No Shards Found</h3>
   </md-card-content>
->>>>>>> 2f7bcb01
 
   <md-card-content ng-if="!hasServingData(keyspace.name)">
     <span ng-if="keyspace.nonServingShards.length">  
       <h3>Shards</h3>
-      <md-grid-list md-cols-sm="2" md-cols-md="4" md-cols-gt-md="8"
+      <md-grid-list id="{{keyspace.name}}-shard-list" md-cols-sm="2" md-cols-md="4" md-cols-gt-md="8"
           md-row-height="2:1" md-gutter="1em">
         <md-grid-tile  ng-repeat="shard in keyspace.nonServingShards" class="shard-tile md-whiteframe-z1">
           <a ng-href="#/shard/{{keyspace.name}}/{{shard}}" layout-fill layout="column" layout-align="center">
