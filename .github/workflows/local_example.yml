name: local_example
on: [push, pull_request]
jobs:

  build:
    name: Local Example on ${{ matrix.os }}
    runs-on: ${{ matrix.os }}
    strategy:
      matrix:
        os: [ubuntu-latest, macos-latest]

    steps:

    - name: Set up Go
      uses: actions/setup-go@v1
      with:
        go-version: 1.13

    - name: Check out code
      uses: actions/checkout@v2

    - name: Get dependencies
      run: |
<<<<<<< HEAD
        sudo apt-get update
        sudo apt-get install -y mysql-server mysql-client make unzip g++ etcd curl git wget
        sudo service mysql stop
        sudo service etcd stop
        sudo ln -s /etc/apparmor.d/usr.sbin.mysqld /etc/apparmor.d/disable/
        sudo apparmor_parser -R /etc/apparmor.d/usr.sbin.mysqld
=======
        if [ ${{matrix.os}} = "ubuntu-latest" ]; then
          sudo apt-get update || echo "update failed"
          sudo apt-get install -y mysql-server mysql-client make unzip g++ etcd curl git wget
          sudo service mysql stop
          sudo service etcd stop
          sudo ln -s /etc/apparmor.d/usr.sbin.mysqld /etc/apparmor.d/disable/
          sudo apparmor_parser -R /etc/apparmor.d/usr.sbin.mysqld
        elif [ ${{matrix.os}} = "macos-latest" ]; then
          brew install mysql@5.7 make unzip etcd curl git wget
        fi
>>>>>>> fa73ae13
        go mod download

    - name: Run make minimaltools
      run: |
        make minimaltools

    - name: Build
      run: |
        make build

    - name: local_example
      run: |
        if [ ${{matrix.os}} = "macos-latest" ]; then
          export PATH="/usr/local/opt/mysql@5.7/bin:$PATH"
        fi
        test/local_example.sh<|MERGE_RESOLUTION|>--- conflicted
+++ resolved
@@ -21,16 +21,8 @@
 
     - name: Get dependencies
       run: |
-<<<<<<< HEAD
-        sudo apt-get update
-        sudo apt-get install -y mysql-server mysql-client make unzip g++ etcd curl git wget
-        sudo service mysql stop
-        sudo service etcd stop
-        sudo ln -s /etc/apparmor.d/usr.sbin.mysqld /etc/apparmor.d/disable/
-        sudo apparmor_parser -R /etc/apparmor.d/usr.sbin.mysqld
-=======
         if [ ${{matrix.os}} = "ubuntu-latest" ]; then
-          sudo apt-get update || echo "update failed"
+          sudo apt-get update
           sudo apt-get install -y mysql-server mysql-client make unzip g++ etcd curl git wget
           sudo service mysql stop
           sudo service etcd stop
@@ -39,7 +31,6 @@
         elif [ ${{matrix.os}} = "macos-latest" ]; then
           brew install mysql@5.7 make unzip etcd curl git wget
         fi
->>>>>>> fa73ae13
         go mod download
 
     - name: Run make minimaltools
